--- conflicted
+++ resolved
@@ -23,7 +23,7 @@
 	"github.com/confluentinc/confluent-kafka-go/v2/kafka"
 	"github.com/pingcap/log"
 	"github.com/pingcap/ticdc/downstreamadapter/sink"
-	"github.com/pingcap/ticdc/downstreamadapter/sink/helper/eventrouter"
+	"github.com/pingcap/ticdc/downstreamadapter/sink/eventrouter"
 	commonType "github.com/pingcap/ticdc/pkg/common"
 	commonEvent "github.com/pingcap/ticdc/pkg/common/event"
 	"github.com/pingcap/ticdc/pkg/config"
@@ -31,57 +31,9 @@
 	"github.com/pingcap/ticdc/pkg/sink/codec"
 	"github.com/pingcap/ticdc/pkg/sink/codec/common"
 	"github.com/pingcap/tiflow/cdc/model"
-<<<<<<< HEAD
 	"go.uber.org/zap"
 )
 
-=======
-	"github.com/pingcap/tiflow/cdc/sink/ddlsink"
-	ddlsinkfactory "github.com/pingcap/tiflow/cdc/sink/ddlsink/factory"
-	eventsinkfactory "github.com/pingcap/tiflow/cdc/sink/dmlsink/factory"
-	"github.com/pingcap/tiflow/cdc/sink/dmlsink/mq/dispatcher"
-	"github.com/pingcap/tiflow/cdc/sink/tablesink"
-	"github.com/pingcap/tiflow/pkg/config"
-	"github.com/pingcap/tiflow/pkg/sink/codec"
-	"github.com/pingcap/tiflow/pkg/sink/codec/avro"
-	"github.com/pingcap/tiflow/pkg/sink/codec/canal"
-	"github.com/pingcap/tiflow/pkg/sink/codec/debezium"
-	"github.com/pingcap/tiflow/pkg/sink/codec/open"
-	"github.com/pingcap/tiflow/pkg/sink/codec/simple"
-	"go.uber.org/zap"
-)
-
-// NewDecoder will create a new event decoder
-func NewDecoder(ctx context.Context, option *option, upstreamTiDB *sql.DB) (codec.RowEventDecoder, error) {
-	var (
-		decoder codec.RowEventDecoder
-		err     error
-	)
-	switch option.protocol {
-	case config.ProtocolOpen, config.ProtocolDefault:
-		decoder, err = open.NewBatchDecoder(ctx, option.codecConfig, upstreamTiDB)
-	case config.ProtocolCanalJSON:
-		decoder, err = canal.NewBatchDecoder(ctx, option.codecConfig, upstreamTiDB)
-	case config.ProtocolAvro:
-		schemaM, err := avro.NewConfluentSchemaManager(ctx, option.schemaRegistryURI, nil)
-		if err != nil {
-			return decoder, cerror.Trace(err)
-		}
-		decoder = avro.NewDecoder(option.codecConfig, schemaM, option.topic, upstreamTiDB)
-	case config.ProtocolSimple:
-		decoder, err = simple.NewDecoder(ctx, option.codecConfig, upstreamTiDB)
-	case config.ProtocolDebezium:
-		decoder = debezium.NewDecoder(option.codecConfig, upstreamTiDB)
-	default:
-		log.Panic("Protocol not supported", zap.Any("Protocol", option.protocol))
-	}
-	if err != nil {
-		return nil, cerror.Trace(err)
-	}
-	return decoder, err
-}
-
->>>>>>> 6e9a1222
 type partitionProgress struct {
 	partition       int32
 	watermark       uint64
@@ -466,13 +418,8 @@
 		group.Append(dml, offset)
 		return
 	}
-<<<<<<< HEAD
-	switch w.protocol {
-	case config.ProtocolSimple, config.ProtocolOpen, config.ProtocolCanalJSON:
-=======
 	switch w.option.protocol {
 	case config.ProtocolSimple, config.ProtocolOpen, config.ProtocolCanalJSON, config.ProtocolDebezium:
->>>>>>> 6e9a1222
 		// simple protocol set the table id for all row message, it can be known which table the row message belongs to,
 		// also consider the table partition.
 		// open protocol set the partition table id if the table is partitioned.
