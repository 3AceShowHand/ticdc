// Copyright 2022 PingCAP, Inc.
//
// Licensed under the Apache License, Version 2.0 (the "License");
// you may not use this file except in compliance with the License.
// You may obtain a copy of the License at
//
//     http://www.apache.org/licenses/LICENSE-2.0
//
// Unless required by applicable law or agreed to in writing, software
// distributed under the License is distributed on an "AS IS" BASIS,
// See the License for the specific language governing permissions and
// limitations under the License.

package v2

import (
	"context"
	"net/http"

	"github.com/gin-gonic/gin"
	"github.com/pingcap/log"
	"github.com/pingcap/ticdc/logservice/txnutil"
	appcontext "github.com/pingcap/ticdc/pkg/common/context"
	cerror "github.com/pingcap/ticdc/pkg/errors"
	"github.com/pingcap/ticdc/pkg/keyspace"
	"github.com/pingcap/ticdc/pkg/txnutil/gc"
	"go.uber.org/zap"
)

// CDCMetaData returns all etcd key values used by cdc
func (h *OpenAPIV2) CDCMetaData(c *gin.Context) {
	kvs, err := h.server.GetEtcdClient().GetAllCDCInfo(c)
	if err != nil {
		_ = c.Error(err)
		return
	}
	resp := make([]EtcdData, 0, len(kvs))
	for _, pair := range kvs {
		resp = append(resp, EtcdData{
			Key:   string(pair.Key),
			Value: string(pair.Value),
		})
	}
	c.IndentedJSON(http.StatusOK, resp)
}

// ResolveLock resolve locks in regions
func (h *OpenAPIV2) ResolveLock(c *gin.Context) {
	var resolveLockReq ResolveLockReq
	if err := c.BindJSON(&resolveLockReq); err != nil {
		_ = c.Error(cerror.ErrAPIInvalidParam.Wrap(err))
		return
	}

	keyspaceName := GetKeyspaceValueWithDefault(c)

<<<<<<< HEAD
	keyspaceManager := appcontext.GetService[keyspace.Manager](appcontext.KeyspaceManager)
	keyspaceMeta, err := keyspaceManager.LoadKeyspace(c.Request.Context(), keyspaceName)
=======
	keyspaceManager := appcontext.GetService[keyspace.KeyspaceManager](appcontext.KeyspaceManager)
	// The ctx's lifecycle is the same as the HTTP request.
	// The schema store may use the context to fetch database information asynchronously.
	// Therefore, we cannot use the context of the HTTP request.
	// We create a new context here.
	schemaCxt := context.Background()
	keyspaceMeta, err := keyspaceManager.LoadKeyspace(schemaCxt, keyspaceName)
>>>>>>> b7b8d784
	if err != nil {
		log.Error("LoadKeyspace failed", zap.String("keyspaceName", keyspaceName), zap.Error(err))
		_ = c.Error(err)
		return
	}

	txnResolver := txnutil.NewLockerResolver()
	if err := txnResolver.Resolve(schemaCxt, keyspaceMeta.Id, resolveLockReq.RegionID, resolveLockReq.Ts); err != nil {
		log.Error(
			"resolve lock failed",
			zap.Uint32("keyspaceID", keyspaceMeta.Id),
			zap.Uint64("regionID", resolveLockReq.RegionID),
			zap.Uint64("resolveLockTs", resolveLockReq.Ts),
			zap.Error(err),
		)
		_ = c.Error(err)
		return
	}
	c.JSON(http.StatusOK, &EmptyResponse{})
}

// DeleteServiceGcSafePoint Delete CDC service GC safepoint in PD
func (h *OpenAPIV2) DeleteServiceGcSafePoint(c *gin.Context) {
	upstreamConfig := &UpstreamConfig{}
	if err := c.BindJSON(upstreamConfig); err != nil {
		_ = c.Error(cerror.WrapError(cerror.ErrAPIInvalidParam, err))
		return
	}
	pdClient := h.server.GetPdClient()
	defer pdClient.Close()

	keyspaceName := GetKeyspaceValueWithDefault(c)
	keyspaceManager := appcontext.GetService[keyspace.KeyspaceManager](appcontext.KeyspaceManager)
	keyspaceMeta, err := keyspaceManager.LoadKeyspace(c.Request.Context(), keyspaceName)
	if err != nil {
		_ = c.Error(cerror.WrapError(cerror.ErrKeyspaceNotFound, err))
		return
	}

	err = gc.UnifyDeleteGcSafepoint(
		c,
		pdClient,
		keyspaceMeta.Id,
		h.server.GetEtcdClient().GetGCServiceID(),
	)
	if err != nil {
		_ = c.Error(cerror.WrapError(cerror.ErrInternalServerError, err))
	}
	c.JSON(http.StatusOK, &EmptyResponse{})
}<|MERGE_RESOLUTION|>--- conflicted
+++ resolved
@@ -54,18 +54,13 @@
 
 	keyspaceName := GetKeyspaceValueWithDefault(c)
 
-<<<<<<< HEAD
 	keyspaceManager := appcontext.GetService[keyspace.Manager](appcontext.KeyspaceManager)
-	keyspaceMeta, err := keyspaceManager.LoadKeyspace(c.Request.Context(), keyspaceName)
-=======
-	keyspaceManager := appcontext.GetService[keyspace.KeyspaceManager](appcontext.KeyspaceManager)
 	// The ctx's lifecycle is the same as the HTTP request.
 	// The schema store may use the context to fetch database information asynchronously.
 	// Therefore, we cannot use the context of the HTTP request.
 	// We create a new context here.
 	schemaCxt := context.Background()
 	keyspaceMeta, err := keyspaceManager.LoadKeyspace(schemaCxt, keyspaceName)
->>>>>>> b7b8d784
 	if err != nil {
 		log.Error("LoadKeyspace failed", zap.String("keyspaceName", keyspaceName), zap.Error(err))
 		_ = c.Error(err)
@@ -98,7 +93,7 @@
 	defer pdClient.Close()
 
 	keyspaceName := GetKeyspaceValueWithDefault(c)
-	keyspaceManager := appcontext.GetService[keyspace.KeyspaceManager](appcontext.KeyspaceManager)
+	keyspaceManager := appcontext.GetService[keyspace.Manager](appcontext.KeyspaceManager)
 	keyspaceMeta, err := keyspaceManager.LoadKeyspace(c.Request.Context(), keyspaceName)
 	if err != nil {
 		_ = c.Error(cerror.WrapError(cerror.ErrKeyspaceNotFound, err))
