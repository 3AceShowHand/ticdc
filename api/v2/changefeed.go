// Copyright 2022 PingCAP, Inc.
//
// Licensed under the Apache License, Version 2.0 (the "License");
// you may not use this file except in compliance with the License.
// You may obtain a copy of the License at
//
//     http://www.apache.org/licenses/LICENSE-2.0
//
// Unless required by applicable law or agreed to in writing, software
// distributed under the License is distributed on an "AS IS" BASIS,
// See the License for the specific language governing permissions and
// limitations under the License.

package v2

import (
	"context"
	"encoding/json"
	"fmt"
	"io"
	"net/http"
	"net/url"
	"strconv"
	"time"

	"github.com/gin-gonic/gin"
	"github.com/pingcap/log"
	"github.com/pingcap/ticdc/api/middleware"
	"github.com/pingcap/ticdc/downstreamadapter/sink"
	"github.com/pingcap/ticdc/downstreamadapter/sink/columnselector"
	"github.com/pingcap/ticdc/downstreamadapter/sink/eventrouter"
	"github.com/pingcap/ticdc/downstreamadapter/sink/helper"
	"github.com/pingcap/ticdc/logservice/schemastore"
	"github.com/pingcap/ticdc/pkg/api"
	"github.com/pingcap/ticdc/pkg/common"
	appcontext "github.com/pingcap/ticdc/pkg/common/context"
	"github.com/pingcap/ticdc/pkg/config"
	"github.com/pingcap/ticdc/pkg/errors"
	"github.com/pingcap/ticdc/pkg/filter"
	"github.com/pingcap/ticdc/pkg/keyspace"
	"github.com/pingcap/ticdc/pkg/node"
	"github.com/pingcap/ticdc/pkg/txnutil/gc"
	"github.com/pingcap/ticdc/pkg/util"
	"github.com/pingcap/ticdc/pkg/version"
	tidbkv "github.com/pingcap/tidb/pkg/kv"
	"github.com/tikv/client-go/v2/oracle"
	pd "github.com/tikv/pd/client"
	"go.uber.org/zap"
)

// CreateChangefeed handles create changefeed request,
// it returns the changefeed's changefeedInfo that it just created
// CreateChangefeed creates a changefeed
// @Summary Create changefeed
// @Description create a new changefeed
// @Tags changefeed,v2
// @Accept json
// @Produce json
// @Param changefeed body ChangefeedConfig true "changefeed config"
// @Param keyspace query string false "default"
// @Success 200 {object} ChangeFeedInfo
// @Failure 500,400 {object} common.HTTPError
// @Router	/api/v2/changefeeds [post]
func (h *OpenAPIV2) CreateChangefeed(c *gin.Context) {
	ctx := c.Request.Context()
	cfg := &ChangefeedConfig{ReplicaConfig: GetDefaultReplicaConfig()}

	if err := c.BindJSON(&cfg); err != nil {
		_ = c.Error(errors.WrapError(errors.ErrAPIInvalidParam, err))
		return
	}

	// verify sinkURI
	if cfg.SinkURI == "" {
		_ = c.Error(errors.ErrSinkURIInvalid.GenWithStackByArgs(
			"sink_uri is empty, cannot create a changefeed without sink_uri"))
		return
	}

	keyspaceName := GetKeyspaceValueWithDefault(c)

	var changefeedID common.ChangeFeedID
	if cfg.ID == "" {
		changefeedID = common.NewChangefeedID(keyspaceName)
	} else {
		changefeedID = common.NewChangeFeedIDWithName(cfg.ID, keyspaceName)
	}
	// verify changefeedID
	if err := common.ValidateChangefeedID(changefeedID.Name()); err != nil {
		_ = c.Error(errors.ErrAPIInvalidParam.GenWithStack(
			"invalid changefeed_id: %s", cfg.ID))
		return
	}

	// We use the keyspace in the query parameter
	cfg.Keyspace = keyspaceName

	// verify changefeed keyspace
	if err := common.ValidateKeyspace(changefeedID.Keyspace()); err != nil {
		_ = c.Error(errors.ErrAPIInvalidParam.GenWithStack(
			"invalid keyspace: %s", cfg.ID))
		return
	}

<<<<<<< HEAD
	keyspaceManager := appcontext.GetService[keyspace.Manager](appcontext.KeyspaceManager)
=======
	keyspaceManager := appcontext.GetService[keyspace.KeyspaceManager](appcontext.KeyspaceManager)
	keyspaceMeta, err := keyspaceManager.LoadKeyspace(ctx, keyspaceName)
	if err != nil {
		_ = c.Error(errors.WrapError(errors.ErrKeyspaceNotFound, err))
		return
	}
>>>>>>> adde9f33

	co, err := h.server.GetCoordinator()
	if err != nil {
		_ = c.Error(err)
		return
	}

	ok, err := isBootstrapped(co)
	if err != nil || !ok {
		_ = c.Error(err)
		return
	}

	_, status, err := co.GetChangefeed(ctx, common.NewChangeFeedDisplayName(cfg.ID, cfg.Keyspace))
	if err != nil && errors.ErrChangeFeedNotExists.NotEqual(err) {
		_ = c.Error(err)
		return
	}
	if status != nil {
		err = errors.ErrChangeFeedAlreadyExists.GenWithStackByArgs(cfg.ID)
		_ = c.Error(err)
		return
	}

	ts, logical, err := h.server.GetPdClient().GetTS(ctx)
	if err != nil {
		_ = c.Error(errors.ErrPDEtcdAPIError.GenWithStackByArgs("fail to get ts from pd client"))
		return
	}
	currentTSO := oracle.ComposeTS(ts, logical)
	// verify start ts
	if cfg.StartTs == 0 {
		cfg.StartTs = currentTSO
	} else if cfg.StartTs > currentTSO {
		_ = c.Error(errors.ErrAPIInvalidParam.GenWithStack(
			"invalid start-ts %v, larger than current tso %v", cfg.StartTs, currentTSO))
		return
	}
	// Ensure the start ts is valid in the next 3600 seconds, aka 1 hour
	const ensureTTL = 60 * 60
	createGcServiceID := h.server.GetEtcdClient().GetEnsureGCServiceID(gc.EnsureGCServiceCreating)
	if err = gc.EnsureChangefeedStartTsSafety(
		ctx,
		h.server.GetPdClient(),
		createGcServiceID,
		keyspaceMeta.Id,
		changefeedID,
		ensureTTL, cfg.StartTs); err != nil {
		if !errors.ErrStartTsBeforeGC.Equal(err) {
			_ = c.Error(errors.ErrPDEtcdAPIError.Wrap(err))
			return
		}
		_ = c.Error(err)
		return
	}

	// verify target ts
	if cfg.TargetTs > 0 && cfg.TargetTs <= cfg.StartTs {
		_ = c.Error(errors.ErrTargetTsBeforeStartTs.GenWithStackByArgs(
			cfg.TargetTs, cfg.StartTs))
		return
	}

	// fill replicaConfig
	replicaCfg := cfg.ReplicaConfig.ToInternalReplicaConfig()

	// verify replicaConfig
	sinkURIParsed, err := url.Parse(cfg.SinkURI)
	if err != nil {
		_ = c.Error(errors.WrapError(errors.ErrSinkURIInvalid, err))
		return
	}
	err = replicaCfg.ValidateAndAdjust(sinkURIParsed)
	if err != nil {
		_ = c.Error(errors.WrapError(errors.ErrInvalidReplicaConfig, err))
		return
	}

	scheme := sinkURIParsed.Scheme
	topic := ""
	if config.IsMQScheme(scheme) {
		topic, err = helper.GetTopic(sinkURIParsed)
		if err != nil {
			_ = c.Error(errors.WrapError(errors.ErrSinkURIInvalid, err))
			return
		}
	}
	protocol, _ := config.ParseSinkProtocolFromString(util.GetOrZero(replicaCfg.Sink.Protocol))

	kvStorage, err := keyspaceManager.GetStorage(keyspaceName)
	if err != nil {
		_ = c.Error(err)
		return
	}

	schemaStore := appcontext.GetService[schemastore.SchemaStore](appcontext.SchemaStore)
	// The ctx's lifecycle is the same as the HTTP request.
	// The schema store may use the context to fetch database information asynchronously.
	// Therefore, we cannot use the context of the HTTP request.
	// We create a new context here.
	schemaCxt := context.Background()
	if err := schemaStore.RegisterKeyspace(schemaCxt, keyspaceName); err != nil {
		_ = c.Error(err)
		return
	}

	ineligibleTables, _, err := getVerifiedTables(ctx, replicaCfg, kvStorage, cfg.StartTs, scheme, topic, protocol)
	if err != nil {
		_ = c.Error(err)
		return
	}
	if !replicaCfg.ForceReplicate && !cfg.ReplicaConfig.IgnoreIneligibleTable {
		if len(ineligibleTables) != 0 {
			_ = c.Error(errors.ErrTableIneligible.GenWithStackByArgs(ineligibleTables))
			return
		}
	}

	pdClient := h.server.GetPdClient()
	info := &config.ChangeFeedInfo{
		UpstreamID:     pdClient.GetClusterID(ctx),
		ChangefeedID:   changefeedID,
		SinkURI:        cfg.SinkURI,
		CreateTime:     time.Now(),
		StartTs:        cfg.StartTs,
		TargetTs:       cfg.TargetTs,
		Config:         replicaCfg,
		State:          config.StateNormal,
		CreatorVersion: version.ReleaseVersion,
	}

	// verify sinkURI
	cfConfig := info.ToChangefeedConfig()
	err = sink.Verify(ctx, cfConfig, changefeedID)
	if err != nil {
		_ = c.Error(errors.WrapError(errors.ErrSinkURIInvalid, err))
		return
	}

	needRemoveGCSafePoint := false
	defer func() {
		if !needRemoveGCSafePoint {
			return
		}

		err = gc.UndoEnsureChangefeedStartTsSafety(
			ctx,
			pdClient,
			keyspaceMeta.Id,
			createGcServiceID,
			changefeedID,
		)
		if err != nil {
			_ = c.Error(err)
			return
		}
	}()

	err = co.CreateChangefeed(ctx, info)
	if err != nil {
		needRemoveGCSafePoint = true
		_ = c.Error(err)
		return
	}

	log.Info("Create changefeed successfully!",
		zap.String("id", info.ChangefeedID.Name()),
		zap.String("state", string(info.State)),
		zap.String("changefeedInfo", info.String()))

	c.JSON(getStatus(c), CfInfoToAPIModel(
		info,
		&config.ChangeFeedStatus{
			CheckpointTs: info.StartTs,
		},
		nil,
	))
}

// ListChangeFeeds lists all changefeeds in cdc cluster
// @Summary List changefeed
// @Description list all changefeeds in cdc cluster
// @Tags changefeed,v2
// @Accept json
// @Produce json
// @Param state query string false "state"
// @Param keyspace query string false "default"
// @Success 200 {array} ChangefeedCommonInfo
// @Failure 500 {object} common.HTTPError
// @Router /api/v2/changefeeds [get]
func (h *OpenAPIV2) ListChangeFeeds(c *gin.Context) {
	co, err := h.server.GetCoordinator()
	if err != nil {
		_ = c.Error(err)
		return
	}

	ok, err := isBootstrapped(co)
	if err != nil || !ok {
		_ = c.Error(err)
		return
	}

	keyspace := GetKeyspaceValueWithDefault(c)
	changefeeds, statuses, err := co.ListChangefeeds(c, keyspace)
	if err != nil {
		_ = c.Error(err)
		return
	}
	state := c.Query(api.APIOpVarChangefeedState)
	commonInfos := make([]ChangefeedCommonInfo, 0)
	for idx, changefeed := range changefeeds {
		if !changefeed.State.IsNeeded(state) {
			continue
		}
		status := statuses[idx]
		var runningErr *config.RunningError
		if changefeed.Error != nil {
			runningErr = changefeed.Error
		} else {
			runningErr = changefeed.Warning
		}
		commonInfos = append(commonInfos, ChangefeedCommonInfo{
			UpstreamID:     changefeed.UpstreamID,
			ID:             changefeed.ChangefeedID.Name(),
			Keyspace:       changefeed.ChangefeedID.Keyspace(),
			FeedState:      changefeed.State,
			CheckpointTSO:  status.CheckpointTs,
			CheckpointTime: api.JSONTime(oracle.GetTimeFromTS(status.CheckpointTs)),
			RunningError:   runningErr,
		})
	}

	c.JSON(http.StatusOK, toListResponse(c, commonInfos))
}

// VerifyTable verify table, return ineligibleTables and EligibleTables.
func (h *OpenAPIV2) VerifyTable(c *gin.Context) {
	ctx := c.Request.Context()
	cfg := &ChangefeedConfig{ReplicaConfig: GetDefaultReplicaConfig()}

	if err := c.BindJSON(&cfg); err != nil {
		_ = c.Error(errors.WrapError(errors.ErrAPIInvalidParam, err))
		return
	}

	// fill replicaConfig
	replicaCfg := cfg.ReplicaConfig.ToInternalReplicaConfig()

	// verify replicaConfig
	sinkURIParsed, err := url.Parse(cfg.SinkURI)
	if err != nil {
		_ = c.Error(errors.WrapError(errors.ErrSinkURIInvalid, err))
		return
	}
	err = replicaCfg.ValidateAndAdjust(sinkURIParsed)
	if err != nil {
		_ = c.Error(errors.WrapError(errors.ErrInvalidReplicaConfig, err))
		return
	}

	scheme := sinkURIParsed.Scheme
	topic := ""
	if config.IsMQScheme(scheme) {
		topic, err = helper.GetTopic(sinkURIParsed)
		if err != nil {
			_ = c.Error(errors.WrapError(errors.ErrSinkURIInvalid, err))
			return
		}
	}
	protocol, _ := config.ParseSinkProtocolFromString(util.GetOrZero(replicaCfg.Sink.Protocol))

	keyspaceManager := appcontext.GetService[keyspace.Manager](appcontext.KeyspaceManager)
	keyspaceName := GetKeyspaceValueWithDefault(c)
	kvStorage, err := keyspaceManager.GetStorage(keyspaceName)
	if err != nil {
		_ = c.Error(err)
		return
	}
	ineligibleTables, eligibleTables, err := getVerifiedTables(ctx, replicaCfg, kvStorage, cfg.StartTs, scheme, topic, protocol)
	if err != nil {
		_ = c.Error(err)
		return
	}
	log.Info("verify table",
		zap.Bool("forceReplicate", replicaCfg.ForceReplicate),
		zap.Bool("ignoreIneligibleTable", cfg.ReplicaConfig.IgnoreIneligibleTable),
	)

	toAPIModelFunc := func(tbls []string) []TableName {
		var apiModels []TableName
		for _, tbl := range tbls {
			apiModels = append(apiModels, TableName{
				Table: tbl,
			})
		}
		return apiModels
	}
	tables := &Tables{
		IneligibleTables: toAPIModelFunc(ineligibleTables),
		EligibleTables:   toAPIModelFunc(eligibleTables),
	}
	c.JSON(http.StatusOK, tables)
}

// getChangefeed get detailed info of a changefeed
// @Summary Get changefeed
// @Description get detail information of a changefeed
// @Tags changefeed,v2
// @Accept json
// @Produce json
// @Param changefeed_id  path  string  true  "changefeed_id"
// @Param keyspace query string false "default"
// @Success 200 {object} ChangeFeedInfo
// @Failure 500,400 {object} common.HTTPError
// @Router /api/v2/changefeeds/{changefeed_id} [get]
func (h *OpenAPIV2) GetChangeFeed(c *gin.Context) {
	changefeedDisplayName := common.NewChangeFeedDisplayName(c.Param(api.APIOpVarChangefeedID), GetKeyspaceValueWithDefault(c))
	co, err := h.server.GetCoordinator()
	if err != nil {
		_ = c.Error(err)
		return
	}

	ok, err := isBootstrapped(co)
	if err != nil || !ok {
		_ = c.Error(err)
		return
	}

	cfInfo, status, err := co.GetChangefeed(c, changefeedDisplayName)
	if err != nil {
		_ = c.Error(err)
		return
	}

	taskStatus := make([]config.CaptureTaskStatus, 0)
	detail := CfInfoToAPIModel(cfInfo, status, taskStatus)
	c.JSON(http.StatusOK, detail)
}

func shouldShowRunningError(state config.FeedState) bool {
	switch state {
	case config.StateNormal, config.StateStopped, config.StateFinished, config.StateRemoved:
		return false
	default:
		return true
	}
}

func CfInfoToAPIModel(
	info *config.ChangeFeedInfo,
	status *config.ChangeFeedStatus,
	taskStatus []config.CaptureTaskStatus,
) *ChangeFeedInfo {
	var runningError *config.RunningError

	// if the state is normal, we shall not return the error info
	// because changefeed will is retrying. errors will confuse the users
	if info.Error != nil && shouldShowRunningError(info.State) {
		runningError = &config.RunningError{
			Addr:    info.Error.Addr,
			Code:    info.Error.Code,
			Message: info.Error.Message,
		}
	}

	sinkURI, err := util.MaskSinkURI(info.SinkURI)
	if err != nil {
		log.Error("failed to mask sink URI", zap.Error(err))
	}

	apiInfoModel := &ChangeFeedInfo{
		UpstreamID:     info.UpstreamID,
		ID:             info.ChangefeedID.Name(),
		Keyspace:       info.ChangefeedID.Keyspace(),
		SinkURI:        sinkURI,
		CreateTime:     info.CreateTime,
		StartTs:        info.StartTs,
		TargetTs:       info.TargetTs,
		AdminJobType:   info.AdminJobType,
		Config:         ToAPIReplicaConfig(info.Config),
		State:          info.State,
		Error:          runningError,
		CreatorVersion: info.CreatorVersion,
		CheckpointTs:   status.CheckpointTs,
		ResolvedTs:     status.CheckpointTs,
		CheckpointTime: api.JSONTime(oracle.GetTimeFromTS(status.CheckpointTs)),
		TaskStatus:     taskStatus,
		MaintainerAddr: status.GetMaintainerAddr(),
		GID:            info.ChangefeedID.ID(),
	}
	return apiInfoModel
}

// DeleteChangefeed handles delete changefeed request
// @Summary Remove a changefeed
// @Description Remove a changefeed
// @Tags changefeed,v2
// @Accept json
// @Produce json
// @Param changefeed_id path string true "changefeed_id"
// @Param keyspace query string false "default"
// @Success 200 {object} EmptyResponse
// @Failure 500,400 {object} common.HTTPError
// @Router	/api/v2/changefeeds/{changefeed_id} [delete]
func (h *OpenAPIV2) DeleteChangefeed(c *gin.Context) {
	ctx := c.Request.Context()
	changefeedDisplayName := common.NewChangeFeedDisplayName(c.Param(api.APIOpVarChangefeedID), GetKeyspaceValueWithDefault(c))
	if err := common.ValidateChangefeedID(changefeedDisplayName.Name); err != nil {
		_ = c.Error(errors.ErrAPIInvalidParam.GenWithStack("invalid changefeed_id: %s",
			changefeedDisplayName.Name))
		return
	}
	co, err := h.server.GetCoordinator()
	if err != nil {
		_ = c.Error(err)
		return
	}

	ok, err := isBootstrapped(co)
	if err != nil || !ok {
		_ = c.Error(err)
		return
	}

	cfInfo, _, err := co.GetChangefeed(c, changefeedDisplayName)
	if err != nil {
		if errors.ErrChangeFeedNotExists.Equal(err) {
			c.JSON(getStatus(c), nil)
			return
		}
		_ = c.Error(err)
		return
	}
	_, err = co.RemoveChangefeed(ctx, cfInfo.ChangefeedID)
	if err != nil {
		_ = c.Error(err)
		return
	}
	c.JSON(getStatus(c), &EmptyResponse{})
}

// PauseChangefeed handles pause changefeed request
// PauseChangefeed pauses a changefeed
// @Summary Pause a changefeed
// @Description Pause a changefeed
// @Tags changefeed,v2
// @Accept json
// @Produce json
// @Param changefeed_id  path  string  true  "changefeed_id"
// @Param keyspace query string false "default"
// @Success 200 {object} EmptyResponse
// @Failure 500,400 {object} common.HTTPError
// @Router /api/v2/changefeeds/{changefeed_id}/pause [post]
func (h *OpenAPIV2) PauseChangefeed(c *gin.Context) {
	ctx := c.Request.Context()
	changefeedDisplayName := common.NewChangeFeedDisplayName(c.Param(api.APIOpVarChangefeedID), GetKeyspaceValueWithDefault(c))
	if err := common.ValidateChangefeedID(changefeedDisplayName.Name); err != nil {
		_ = c.Error(errors.ErrAPIInvalidParam.GenWithStack("invalid changefeed_id: %s",
			changefeedDisplayName.Name))
		return
	}

	co, err := h.server.GetCoordinator()
	if err != nil {
		_ = c.Error(err)
		return
	}

	ok, err := isBootstrapped(co)
	if err != nil || !ok {
		_ = c.Error(err)
		return
	}

	cfInfo, _, err := co.GetChangefeed(c, changefeedDisplayName)
	if err != nil {
		_ = c.Error(err)
		return
	}
	err = co.PauseChangefeed(ctx, cfInfo.ChangefeedID)
	if err != nil {
		_ = c.Error(err)
		return
	}
	c.JSON(getStatus(c), &EmptyResponse{})
}

// ResumeChangefeed handles resume changefeed request.
// ResumeChangefeed resumes a changefeed
// @Summary Resume a changefeed
// @Description Resume a changefeed
// @Tags changefeed,v2
// @Accept json
// @Produce json
// @Param changefeed_id path string true "changefeed_id"
// @Param keyspace query string false "default"
// @Param resumeConfig body ResumeChangefeedConfig true "resume config"
// @Success 200 {object} EmptyResponse
// @Failure 500,400 {object} common.HTTPError
// @Router	/api/v2/changefeeds/{changefeed_id}/resume [post]
func (h *OpenAPIV2) ResumeChangefeed(c *gin.Context) {
	ctx := c.Request.Context()
	keyspaceName := GetKeyspaceValueWithDefault(c)
	changefeedDisplayName := common.NewChangeFeedDisplayName(c.Param(api.APIOpVarChangefeedID), keyspaceName)
	if err := common.ValidateChangefeedID(changefeedDisplayName.Name); err != nil {
		_ = c.Error(errors.ErrAPIInvalidParam.GenWithStack("invalid changefeed_id: %s",
			changefeedDisplayName.Name))
		return
	}

	cfg := new(ResumeChangefeedConfig)
	body, err := io.ReadAll(c.Request.Body)
	if err != nil {
		_ = c.Error(errors.WrapError(errors.ErrAPIInvalidParam, err))
		return
	}

	// Check if body is empty
	if len(body) == 0 {
		log.Info("resume changefeed config is empty, using defaults")
	} else {
		if err := json.Unmarshal(body, cfg); err != nil {
			log.Error("failed to bind resume changefeed config", zap.Error(err), zap.String("body", string(body)))
			_ = c.Error(errors.WrapError(errors.ErrAPIInvalidParam, err))
			return
		}
	}

	co, err := h.server.GetCoordinator()
	if err != nil {
		_ = c.Error(err)
		return
	}

	ok, err := isBootstrapped(co)
	if err != nil || !ok {
		_ = c.Error(err)
		return
	}

	cfInfo, status, err := co.GetChangefeed(c, changefeedDisplayName)
	if err != nil {
		_ = c.Error(err)
		return
	}

	// If there is no overrideCheckpointTs, then check whether the currentCheckpointTs is smaller than gc safepoint or not.
	newCheckpointTs := status.CheckpointTs
	if cfg.OverwriteCheckpointTs != 0 {
		newCheckpointTs = cfg.OverwriteCheckpointTs
	}

	keyspaceManager := appcontext.GetService[keyspace.KeyspaceManager](appcontext.KeyspaceManager)
	keyspaceMeta, err := keyspaceManager.LoadKeyspace(ctx, keyspaceName)
	if err != nil {
		_ = c.Error(errors.WrapError(errors.ErrKeyspaceNotFound, err))
		return
	}

	resumeGcServiceID := h.server.GetEtcdClient().GetEnsureGCServiceID(gc.EnsureGCServiceResuming)
	if err := verifyResumeChangefeedConfig(
		ctx,
		h.server.GetPdClient(),
		resumeGcServiceID,
		keyspaceMeta.Id,
		cfInfo.ChangefeedID,
		newCheckpointTs); err != nil {
		_ = c.Error(err)
		return
	}

	needRemoveGCSafePoint := false
	defer func() {
		if !needRemoveGCSafePoint {
			return
		}

		err = gc.UndoEnsureChangefeedStartTsSafety(
			ctx,
			h.server.GetPdClient(),
			keyspaceMeta.Id,
			resumeGcServiceID,
			cfInfo.ChangefeedID,
		)
		if err != nil {
			_ = c.Error(err)
			return
		}
	}()

	err = co.ResumeChangefeed(ctx, cfInfo.ChangefeedID, newCheckpointTs, cfg.OverwriteCheckpointTs != 0)
	if err != nil {
		_ = c.Error(err)
		return
	}
	c.Errors = nil
	c.JSON(getStatus(c), &EmptyResponse{})
}

// UpdateChangefeed handles update changefeed request,
// it returns the updated changefeedInfo
// Can only update a changefeed's: TargetTs, SinkURI,
// ReplicaConfig, PDAddrs, CAPath, CertPath, KeyPath,
// SyncPointEnabled, SyncPointInterval
// UpdateChangefeed updates a changefeed
// @Summary Update a changefeed
// @Description Update a changefeed
// @Tags changefeed,v2
// @Accept json
// @Produce json
// @Param changefeed_id  path  string  true  "changefeed_id"
// @Param keyspace query string false "default"
// @Param changefeedConfig body ChangefeedConfig true "changefeed config"
// @Success 200 {object} ChangeFeedInfo
// @Failure 500,400 {object} common.HTTPError
// @Router /api/v2/changefeeds/{changefeed_id} [put]
func (h *OpenAPIV2) UpdateChangefeed(c *gin.Context) {
	ctx := c.Request.Context()

	keyspaceName := GetKeyspaceValueWithDefault(c)

	changefeedDisplayName := common.NewChangeFeedDisplayName(c.Param(api.APIOpVarChangefeedID), keyspaceName)
	if err := common.ValidateChangefeedID(changefeedDisplayName.Name); err != nil {
		_ = c.Error(errors.ErrAPIInvalidParam.GenWithStack("invalid changefeed_id: %s",
			changefeedDisplayName.Name))
		return
	}
	co, err := h.server.GetCoordinator()
	if err != nil {
		_ = c.Error(err)
		return
	}

	ok, err := isBootstrapped(co)
	if err != nil || !ok {
		_ = c.Error(err)
		return
	}

	oldCfInfo, status, err := co.GetChangefeed(c, changefeedDisplayName)
	if err != nil {
		_ = c.Error(err)
		return
	}

	switch oldCfInfo.State {
	case config.StateStopped, config.StateFailed:
	default:
		_ = c.Error(
			errors.ErrChangefeedUpdateRefused.GenWithStackByArgs(
				"can only update changefeed config when it is stopped or failed",
			),
		)
		return
	}

	updateCfConfig := &ChangefeedConfig{}
	if err = c.BindJSON(updateCfConfig); err != nil {
		_ = c.Error(errors.WrapError(errors.ErrAPIInvalidParam, err))
		return
	}

	var configUpdated, sinkURIUpdated bool
	if updateCfConfig.TargetTs != 0 {
		if updateCfConfig.TargetTs <= oldCfInfo.StartTs {
			_ = c.Error(errors.ErrChangefeedUpdateRefused.GenWithStack(
				"can not update target_ts:%d less than start_ts:%d",
				updateCfConfig.TargetTs, oldCfInfo.StartTs))
			return
		}
		oldCfInfo.TargetTs = updateCfConfig.TargetTs
	}
	if updateCfConfig.ReplicaConfig != nil {
		configUpdated = true
		oldCfInfo.Config = updateCfConfig.ReplicaConfig.ToInternalReplicaConfig()
	}
	if updateCfConfig.SinkURI != "" {
		sinkURIUpdated = true
		oldCfInfo.SinkURI = updateCfConfig.SinkURI
	}
	if updateCfConfig.StartTs != 0 {
		_ = c.Error(errors.ErrAPIInvalidParam.GenWithStack("start_ts can not be updated"))
		return
	}

	if configUpdated || sinkURIUpdated {
		// verify replicaConfig
		sinkURIParsed, err := url.Parse(oldCfInfo.SinkURI)
		if err != nil {
			_ = c.Error(errors.WrapError(errors.ErrSinkURIInvalid, err))
			return
		}
		err = oldCfInfo.Config.ValidateAndAdjust(sinkURIParsed)
		if err != nil {
			_ = c.Error(errors.WrapError(errors.ErrInvalidReplicaConfig, err))
			return
		}

		scheme := sinkURIParsed.Scheme
		topic := ""
		if config.IsMQScheme(scheme) {
			topic, err = helper.GetTopic(sinkURIParsed)
			if err != nil {
				_ = c.Error(errors.WrapError(errors.ErrSinkURIInvalid, err))
				return
			}
		}
		protocol, _ := config.ParseSinkProtocolFromString(util.GetOrZero(oldCfInfo.Config.Sink.Protocol))

		keyspaceManager := appcontext.GetService[keyspace.Manager](appcontext.KeyspaceManager)

		kvStorage, err := keyspaceManager.GetStorage(keyspaceName)
		if err != nil {
			_ = c.Error(err)
			return
		}

		// use checkpointTs get snapshot from kv storage
		ineligibleTables, _, err := getVerifiedTables(ctx, oldCfInfo.Config, kvStorage, status.CheckpointTs, scheme, topic, protocol)
		if err != nil {
			_ = c.Error(errors.ErrChangefeedUpdateRefused.GenWithStackByCause(err))
			return
		}
		if !oldCfInfo.Config.ForceReplicate && !oldCfInfo.Config.IgnoreIneligibleTable {
			if len(ineligibleTables) != 0 {
				_ = c.Error(errors.ErrTableIneligible.GenWithStackByArgs(ineligibleTables))
				return
			}
		}
	}

	// verify sink
	err = sink.Verify(ctx, oldCfInfo.ToChangefeedConfig(), oldCfInfo.ChangefeedID)
	if err != nil {
		_ = c.Error(errors.WrapError(errors.ErrSinkURIInvalid, err))
		return
	}

	if err = co.UpdateChangefeed(ctx, oldCfInfo); err != nil {
		_ = c.Error(err)
		return
	}

	c.JSON(getStatus(c), CfInfoToAPIModel(oldCfInfo, status, nil))
}

// verifyResumeChangefeedConfig verifies the changefeed config before resuming a changefeed
// overrideCheckpointTs is the checkpointTs of the changefeed that specified by the user.
// or it is the checkpointTs of the changefeed before it is paused.
// we need to check weather the resuming changefeed is gc safe or not.
func verifyResumeChangefeedConfig(
	ctx context.Context,
	pdClient pd.Client,
	gcServiceID string,
	keyspaceID uint32,
	changefeedID common.ChangeFeedID,
	overrideCheckpointTs uint64,
) error {
	if overrideCheckpointTs == 0 {
		return nil
	}

	ts, logical, err := pdClient.GetTS(ctx)
	if err != nil {
		return errors.ErrPDEtcdAPIError.GenWithStackByArgs("fail to get ts from pd client")
	}
	currentTSO := oracle.ComposeTS(ts, logical)
	if overrideCheckpointTs > currentTSO {
		return errors.ErrAPIInvalidParam.GenWithStack(
			"invalid checkpoint-ts %v, larger than current tso %v", overrideCheckpointTs, currentTSO)
	}

	// 1h is enough for resuming a changefeed.
	gcTTL := int64(60 * 60)
	err = gc.EnsureChangefeedStartTsSafety(
		ctx,
		pdClient,
		gcServiceID,
		keyspaceID,
		changefeedID,
		gcTTL, overrideCheckpointTs)
	if err != nil {
		if !errors.ErrStartTsBeforeGC.Equal(err) {
			return errors.ErrPDEtcdAPIError.Wrap(err)
		}
		return err
	}

	return nil
}

// MoveTable handles move table in changefeed to target node,
// it returns the move result(success or err)
// This api is for inner test use, not public use. It may be removed in the future.
// Usage:
// curl -X POST http://127.0.0.1:8300/api/v2/changefeeds/changefeed-test1/move_table?tableID={tableID}&targetNodeID={targetNodeID}
// Note:
// 1. tableID is the table id in the changefeed
// 2. targetNodeID is the node id to move the table to
// You can find the node id by using the list_captures api
func (h *OpenAPIV2) MoveTable(c *gin.Context) {
	tableIdStr := c.Query("tableID")
	tableId, err := strconv.ParseInt(tableIdStr, 10, 64)
	if err != nil {
		log.Error("failed to parse tableID", zap.Error(err), zap.String("tableID", tableIdStr))
		_ = c.Error(err)
		return
	}

	changefeedDisplayName := common.NewChangeFeedDisplayName(c.Param(api.APIOpVarChangefeedID), GetKeyspaceValueWithDefault(c))
	if err := common.ValidateChangefeedID(changefeedDisplayName.Name); err != nil {
		_ = c.Error(errors.ErrAPIInvalidParam.GenWithStack("invalid changefeed_id: %s",
			changefeedDisplayName.Name))
		return
	}

	// get changefeedID first
	cfInfo, err := getChangeFeed(c.Request.Host, changefeedDisplayName.Keyspace, changefeedDisplayName.Name)
	if err != nil {
		_ = c.Error(err)
		return
	}

	if cfInfo.MaintainerAddr == "" {
		_ = c.Error(errors.New("Can't not find maintainer for changefeed: " + changefeedDisplayName.Name))
		return
	}

	selfInfo, err := h.server.SelfInfo()
	if err != nil {
		_ = c.Error(err)
		return
	}

	if cfInfo.MaintainerAddr != selfInfo.AdvertiseAddr {
		// Forward the request to the maintainer
		middleware.ForwardToServer(c, selfInfo.ID, cfInfo.MaintainerAddr)
		c.Abort()
		return
	}

	changefeedID := common.ChangeFeedID{
		Id:          cfInfo.GID,
		DisplayName: common.NewChangeFeedDisplayName(cfInfo.ID, cfInfo.Keyspace),
	}

	maintainerManager := h.server.GetMaintainerManager()
	maintainer, ok := maintainerManager.GetMaintainerForChangefeed(changefeedID)

	if !ok {
		log.Error("maintainer not found for changefeed in this node", zap.String("GID", changefeedID.Id.String()), zap.String("Name", changefeedID.DisplayName.String()))
		_ = c.Error(errors.ErrMaintainerNotFounded)
		return
	}

	targetNodeID := c.Query("targetNodeID")
	mode, _ := strconv.ParseInt(c.Query("mode"), 10, 64)
	err = maintainer.MoveTable(int64(tableId), node.ID(targetNodeID), mode)
	if err != nil {
		log.Error("failed to move table", zap.Error(err), zap.Int64("tableID", tableId), zap.String("targetNodeID", targetNodeID))
		_ = c.Error(err)
		return
	}
	c.JSON(getStatus(c), &EmptyResponse{})
}

// MoveSplitTable handles move all dispatchers in the splited table in changefeed to target node,
// it returns the move result(success or err)
// This api is for inner test use, not public use. It may be removed in the future.
// Usage:
// curl -X POST http://127.0.0.1:8300/api/v2/changefeeds/changefeed-test1/move_split_table?tableID={tableID}&targetNodeID={targetNodeID}
// Note:
// 1. tableID is the table id in the changefeed
// 2. targetNodeID is the node id to move the table to
// You can find the node id by using the list_captures api
func (h *OpenAPIV2) MoveSplitTable(c *gin.Context) {
	tableIdStr := c.Query("tableID")
	tableId, err := strconv.ParseInt(tableIdStr, 10, 64)
	if err != nil {
		log.Error("failed to parse tableID", zap.Error(err), zap.String("tableID", tableIdStr))
		_ = c.Error(err)
		return
	}

	changefeedDisplayName := common.NewChangeFeedDisplayName(c.Param(api.APIOpVarChangefeedID), GetKeyspaceValueWithDefault(c))
	if err := common.ValidateChangefeedID(changefeedDisplayName.Name); err != nil {
		_ = c.Error(errors.ErrAPIInvalidParam.GenWithStack("invalid changefeed_id: %s",
			changefeedDisplayName.Name))
		return
	}

	// get changefeedID first
	cfInfo, err := getChangeFeed(c.Request.Host, changefeedDisplayName.Keyspace, changefeedDisplayName.Name)
	if err != nil {
		_ = c.Error(err)
		return
	}

	if cfInfo.MaintainerAddr == "" {
		_ = c.Error(errors.New("Can't not find maintainer for changefeed: " + changefeedDisplayName.Name))
		return
	}

	selfInfo, err := h.server.SelfInfo()
	if err != nil {
		_ = c.Error(err)
		return
	}

	if cfInfo.MaintainerAddr != selfInfo.AdvertiseAddr {
		// Forward the request to the maintainer
		middleware.ForwardToServer(c, selfInfo.ID, cfInfo.MaintainerAddr)
		c.Abort()
		return
	}

	changefeedID := common.ChangeFeedID{
		Id:          cfInfo.GID,
		DisplayName: common.NewChangeFeedDisplayName(cfInfo.ID, cfInfo.Keyspace),
	}

	maintainerManager := h.server.GetMaintainerManager()
	maintainer, ok := maintainerManager.GetMaintainerForChangefeed(changefeedID)

	if !ok {
		log.Error("maintainer not found for changefeed in this node", zap.String("GID", changefeedID.Id.String()), zap.String("Name", changefeedID.DisplayName.String()))
		_ = c.Error(errors.ErrMaintainerNotFounded)
		return
	}

	targetNodeID := c.Query("targetNodeID")
	mode, _ := strconv.ParseInt(c.Query("mode"), 10, 64)
	err = maintainer.MoveSplitTable(int64(tableId), node.ID(targetNodeID), mode)
	if err != nil {
		log.Error("failed to move split table", zap.Error(err), zap.Int64("tableID", tableId), zap.String("targetNodeID", targetNodeID))
		_ = c.Error(err)
		return
	}
	c.JSON(getStatus(c), &EmptyResponse{})
}

// SplitTableByRegionCount do split table by region count in changefeed,
// it can also split the table when there are multiple dispatchers in the table.
// it returns the split result(success or err)
// This api is for inner test use, not public use. It may be removed in the future.
// Usage:
// curl -X POST http://127.0.0.1:8300/api/v2/changefeeds/changefeed-test1/split_table_by_region_count?tableID={tableID}
// Note:
// 1. tableID is the table id in the changefeed
func (h *OpenAPIV2) SplitTableByRegionCount(c *gin.Context) {
	tableIdStr := c.Query("tableID")
	tableId, err := strconv.ParseInt(tableIdStr, 10, 64)
	if err != nil {
		log.Error("failed to parse tableID", zap.Error(err), zap.String("tableID", tableIdStr))
		_ = c.Error(err)
		return
	}

	changefeedDisplayName := common.NewChangeFeedDisplayName(c.Param(api.APIOpVarChangefeedID), GetKeyspaceValueWithDefault(c))
	if err := common.ValidateChangefeedID(changefeedDisplayName.Name); err != nil {
		_ = c.Error(errors.ErrAPIInvalidParam.GenWithStack("invalid changefeed_id: %s",
			changefeedDisplayName.Name))
		return
	}

	// get changefeedID first
	cfInfo, err := getChangeFeed(c.Request.Host, changefeedDisplayName.Keyspace, changefeedDisplayName.Name)
	if err != nil {
		_ = c.Error(err)
		return
	}

	if cfInfo.MaintainerAddr == "" {
		_ = c.Error(errors.New("Can't not find maintainer for changefeed: " + changefeedDisplayName.Name))
		return
	}

	selfInfo, err := h.server.SelfInfo()
	if err != nil {
		_ = c.Error(err)
		return
	}

	if cfInfo.MaintainerAddr != selfInfo.AdvertiseAddr {
		// Forward the request to the maintainer
		middleware.ForwardToServer(c, selfInfo.ID, cfInfo.MaintainerAddr)
		c.Abort()
		return
	}

	changefeedID := common.ChangeFeedID{
		Id:          cfInfo.GID,
		DisplayName: common.NewChangeFeedDisplayName(cfInfo.ID, cfInfo.Keyspace),
	}

	maintainerManager := h.server.GetMaintainerManager()
	maintainer, ok := maintainerManager.GetMaintainerForChangefeed(changefeedID)

	if !ok {
		log.Error("maintainer not found for changefeed in this node", zap.String("GID", changefeedID.Id.String()), zap.String("Name", changefeedID.DisplayName.String()))
		_ = c.Error(errors.ErrMaintainerNotFounded)
		return
	}
	mode, _ := strconv.ParseInt(c.Query("mode"), 10, 64)
	err = maintainer.SplitTableByRegionCount(int64(tableId), mode)
	if err != nil {
		log.Error("failed to split table by region count", zap.Error(err), zap.Int64("tableID", tableId))
		_ = c.Error(err)
		return
	}
	c.JSON(getStatus(c), &EmptyResponse{})
}

// MergeTable merges the split table in changefeed, it just merge two nearby dispatchers into one dispatcher in this table.
// it returns the split result(success or err)
// This api is for inner test use, not public use. It may be removed in the future.
// Usage:
// curl -X POST http://127.0.0.1:8300/api/v2/changefeeds/changefeed-test1/merge_table?tableID={tableID}
// Note:
// 1. tableID is the table id in the changefeed
func (h *OpenAPIV2) MergeTable(c *gin.Context) {
	tableIdStr := c.Query("tableID")
	tableId, err := strconv.ParseInt(tableIdStr, 10, 64)
	if err != nil {
		log.Error("failed to parse tableID", zap.Error(err), zap.String("tableID", tableIdStr))
		_ = c.Error(err)
		return
	}

	changefeedDisplayName := common.NewChangeFeedDisplayName(c.Param(api.APIOpVarChangefeedID), GetKeyspaceValueWithDefault(c))
	if err := common.ValidateChangefeedID(changefeedDisplayName.Name); err != nil {
		_ = c.Error(errors.ErrAPIInvalidParam.GenWithStack("invalid changefeed_id: %s",
			changefeedDisplayName.Name))
		return
	}

	// get changefeedID first
	cfInfo, err := getChangeFeed(c.Request.Host, changefeedDisplayName.Keyspace, changefeedDisplayName.Name)
	if err != nil {
		_ = c.Error(err)
		return
	}

	if cfInfo.MaintainerAddr == "" {
		_ = c.Error(errors.New("Can't not find maintainer for changefeed: " + changefeedDisplayName.Name))
		return
	}

	selfInfo, err := h.server.SelfInfo()
	if err != nil {
		_ = c.Error(err)
		return
	}

	if cfInfo.MaintainerAddr != selfInfo.AdvertiseAddr {
		// Forward the request to the maintainer
		middleware.ForwardToServer(c, selfInfo.ID, cfInfo.MaintainerAddr)
		c.Abort()
		return
	}

	changefeedID := common.ChangeFeedID{
		Id:          cfInfo.GID,
		DisplayName: common.NewChangeFeedDisplayName(cfInfo.ID, cfInfo.Keyspace),
	}

	maintainerManager := h.server.GetMaintainerManager()
	maintainer, ok := maintainerManager.GetMaintainerForChangefeed(changefeedID)

	if !ok {
		log.Error("maintainer not found for changefeed in this node", zap.String("GID", changefeedID.Id.String()), zap.String("Name", changefeedID.DisplayName.String()))
		_ = c.Error(errors.ErrMaintainerNotFounded)
		return
	}

	mode, _ := strconv.ParseInt(c.Query("mode"), 10, 64)
	err = maintainer.MergeTable(int64(tableId), mode)
	if err != nil {
		log.Error("failed to merge table", zap.Error(err), zap.Int64("tableID", tableId))
		_ = c.Error(err)
		return
	}
	c.JSON(getStatus(c), &EmptyResponse{})
}

// ListTables lists all tables in a changefeed
// Usage:
// curl -X GET http://127.0.0.1:8300/api/v2/changefeeds/changefeed-test1/tables
// Note: This api is for inner test use, not public use. It may be changed or removed in the future.
func (h *OpenAPIV2) ListTables(c *gin.Context) {
	changefeedDisplayName := common.NewChangeFeedDisplayName(c.Param(api.APIOpVarChangefeedID), GetKeyspaceValueWithDefault(c))
	if err := common.ValidateChangefeedID(changefeedDisplayName.Name); err != nil {
		_ = c.Error(errors.ErrAPIInvalidParam.GenWithStack("invalid changefeed_id: %s",
			changefeedDisplayName.Name))
		return
	}

	// get changefeedID first
	cfInfo, err := getChangeFeed(c.Request.Host, changefeedDisplayName.Keyspace, changefeedDisplayName.Name)
	if err != nil {
		_ = c.Error(err)
		return
	}

	if cfInfo.MaintainerAddr == "" {
		_ = c.Error(errors.New("Can't not find maintainer for changefeed: " + changefeedDisplayName.Name))
		return
	}

	selfInfo, err := h.server.SelfInfo()
	if err != nil {
		_ = c.Error(err)
		return
	}

	if cfInfo.MaintainerAddr != selfInfo.AdvertiseAddr {
		// Forward the request to the maintainer
		middleware.ForwardToServer(c, selfInfo.ID, cfInfo.MaintainerAddr)
		c.Abort()
		return
	}

	changefeedID := common.ChangeFeedID{
		Id:          cfInfo.GID,
		DisplayName: common.NewChangeFeedDisplayName(cfInfo.ID, cfInfo.Keyspace),
	}

	maintainerManager := h.server.GetMaintainerManager()
	maintainer, ok := maintainerManager.GetMaintainerForChangefeed(changefeedID)
	if !ok {
		log.Error("maintainer not found for changefeed in this node", zap.String("GID", changefeedID.Id.String()), zap.String("Name", changefeedID.DisplayName.String()))
		_ = c.Error(errors.ErrMaintainerNotFounded)
		return
	}

	mode, _ := strconv.ParseInt(c.Query("mode"), 10, 64)
	tables := maintainer.GetTables(mode)

	nodeTableInfoMap := make(map[string]*NodeTableInfo)

	for _, table := range tables {
		nodeID := table.GetNodeID().String()
		nodeTableInfo, ok := nodeTableInfoMap[nodeID]
		if !ok {
			nodeTableInfo = newNodeTableInfo(nodeID)
			nodeTableInfoMap[nodeID] = nodeTableInfo
		}
		nodeTableInfo.addTableID(table.Span.TableID)
	}

	infos := make([]NodeTableInfo, 0, len(nodeTableInfoMap))
	for _, nodeTableInfo := range nodeTableInfoMap {
		infos = append(infos, *nodeTableInfo)
	}

	c.JSON(http.StatusOK, toListResponse(c, infos))
}

// getDispatcherCount returns the count of dispatcher.
// getDispatcherCount is just for inner test use, not public use.
func (h *OpenAPIV2) getDispatcherCount(c *gin.Context) {
	changefeedDisplayName := common.NewChangeFeedDisplayName(c.Param(api.APIOpVarChangefeedID), GetKeyspaceValueWithDefault(c))
	if err := common.ValidateChangefeedID(changefeedDisplayName.Name); err != nil {
		_ = c.Error(errors.ErrAPIInvalidParam.GenWithStack("invalid changefeed_id: %s",
			changefeedDisplayName.Name))
		return
	}

	cfInfo, err := getChangeFeed(c.Request.Host, changefeedDisplayName.Keyspace, changefeedDisplayName.Name)
	if err != nil {
		_ = c.Error(err)
		return
	}

	if cfInfo.MaintainerAddr == "" {
		_ = c.Error(errors.New("Can't not find maintainer for changefeed: " + changefeedDisplayName.Name))
		return
	}

	selfInfo, err := h.server.SelfInfo()
	if err != nil {
		_ = c.Error(err)
		return
	}

	if cfInfo.MaintainerAddr != selfInfo.AdvertiseAddr {
		// Forward the request to the maintainer
		middleware.ForwardToServer(c, selfInfo.ID, cfInfo.MaintainerAddr)
		c.Abort()
		return
	}

	changefeedID := common.ChangeFeedID{
		Id:          cfInfo.GID,
		DisplayName: common.NewChangeFeedDisplayName(cfInfo.ID, cfInfo.Keyspace),
	}

	maintainerManager := h.server.GetMaintainerManager()
	maintainer, ok := maintainerManager.GetMaintainerForChangefeed(changefeedID)

	if !ok {
		log.Error("maintainer not found for changefeed in this node", zap.String("GID", changefeedID.Id.String()), zap.String("changefeed", changefeedID.String()))
		_ = c.Error(errors.ErrMaintainerNotFounded)
		return
	}

	mode, _ := strconv.ParseInt(c.Query("mode"), 10, 64)
	number := maintainer.GetDispatcherCount(mode)
	c.JSON(http.StatusOK, &DispatcherCount{Count: number})
}

// status returns the status of a changefeed.
// Usage:
// curl -X GET http://127.0.0.1:8300/api/v2/changefeeds/changefeed-test1/status
func (h *OpenAPIV2) status(c *gin.Context) {
	changefeedDisplayName := common.NewChangeFeedDisplayName(c.Param(api.APIOpVarChangefeedID), GetKeyspaceValueWithDefault(c))
	co, err := h.server.GetCoordinator()
	if err != nil {
		_ = c.Error(err)
		return
	}

	ok, err := isBootstrapped(co)
	if err != nil || !ok {
		_ = c.Error(err)
		return
	}

	info, status, err := co.GetChangefeed(c, changefeedDisplayName)
	if err != nil {
		_ = c.Error(err)
		return
	}
	var (
		lastError   *config.RunningError
		lastWarning *config.RunningError
	)
	if info.Error != nil &&
		oracle.GetTimeFromTS(status.CheckpointTs).Before(info.Error.Time) {
		err := &config.RunningError{
			Time:    info.Error.Time,
			Addr:    info.Error.Addr,
			Code:    info.Error.Code,
			Message: info.Error.Message,
		}
		switch info.State {
		case config.StateFailed:
			lastError = err
		case config.StateWarning:
			lastWarning = err
		}
	}

	c.JSON(http.StatusOK, &ChangefeedStatus{
		State:        string(info.State),
		CheckpointTs: status.CheckpointTs,
		// FIXME: add correct resolvedTs
		ResolvedTs:  status.CheckpointTs,
		LastError:   lastError,
		LastWarning: lastWarning,
	})
}

// synced returns the sync state of a changefeed.
// Usage:
// curl -X GET http://127.0.0.1:8300/api/v2/changefeeds/changefeed-test1/synced
func (h *OpenAPIV2) synced(c *gin.Context) {
	changefeedDisplayName := common.NewChangeFeedDisplayName(c.Param(api.APIOpVarChangefeedID), GetKeyspaceValueWithDefault(c))
	co, err := h.server.GetCoordinator()
	if err != nil {
		_ = c.Error(err)
		return
	}

	ok, err := isBootstrapped(co)
	if err != nil || !ok {
		_ = c.Error(err)
		return
	}

	co.RequestResolvedTsFromLogCoordinator(c, changefeedDisplayName)
	info, status, err := co.GetChangefeed(c, changefeedDisplayName)
	if err != nil {
		_ = c.Error(err)
		return
	}
	if info.Config.SyncedStatus.SyncedCheckInterval == 0 || info.Config.SyncedStatus.CheckpointInterval == 0 {
		info.Config.SyncedStatus.SyncedCheckInterval = config.GetDefaultReplicaConfig().SyncedStatus.SyncedCheckInterval
		info.Config.SyncedStatus.CheckpointInterval = config.GetDefaultReplicaConfig().SyncedStatus.CheckpointInterval
	}
	syncedCheckInterval := info.Config.SyncedStatus.SyncedCheckInterval
	checkpointInterval := info.Config.SyncedStatus.CheckpointInterval

	// get time from pd
	ctx := c.Request.Context()
	ts, _, err := h.server.GetPdClient().GetTS(ctx)
	if err != nil {
		_ = c.Error(errors.ErrPDEtcdAPIError.GenWithStackByArgs("fail to get ts from pd client"))
		return
	}

	// If physcialNow - lastSyncedTs > SyncedCheckInterval && physcialNow - CheckpointTs < CheckpointInterval
	//         --> reach strict synced status
	if (ts-oracle.ExtractPhysical(status.LastSyncedTs) > syncedCheckInterval*1000) &&
		(ts-oracle.ExtractPhysical(status.CheckpointTs) < checkpointInterval*1000) {
		c.JSON(http.StatusOK, SyncedStatus{
			Synced:           true,
			SinkCheckpointTs: api.JSONTime(oracle.GetTimeFromTS(status.CheckpointTs)),
			PullerResolvedTs: api.JSONTime(oracle.GetTimeFromTS(status.LogCoordinatorResolvedTs)),
			LastSyncedTs:     api.JSONTime(oracle.GetTimeFromTS(status.LastSyncedTs)),
			NowTs:            api.JSONTime(time.Unix(ts/1e3, 0)),
			Info:             "The data syncing is finished",
		})
		return
	}

	// If physcialNow - lastSyncedTs > SyncedCheckInterval && physcialNow - CheckpointTs > CheckpointInterval
	//         we should consider the situation that pd or tikv region is not healthy and blocked the advancing resolveTs.
	//         if pullerResolvedTs - checkpointTs > CheckpointInterval-->  data is not synced
	//         otherwise, if pd & tikv is healthy --> data is not synced
	//                    if not healthy --> data is synced
	if ts-oracle.ExtractPhysical(status.LastSyncedTs) > syncedCheckInterval*1000 {
		var message string
		if oracle.ExtractPhysical(status.LogCoordinatorResolvedTs)-oracle.ExtractPhysical(status.CheckpointTs) < checkpointInterval*1000 {
			message = fmt.Sprintf("Please check whether PD is online and TiKV Regions are all available. " +
				"If PD is offline or some TiKV regions are not available, it means that the data syncing process is complete. " +
				"If the gap is large, such as a few minutes, it means that some regions in TiKV are unavailable. " +
				"Otherwise, if the gap is small and PD is online, it means the data syncing is incomplete, so please wait")
		} else {
			message = "The data syncing is not finished, please wait"
		}
		c.JSON(http.StatusOK, SyncedStatus{
			Synced:           false,
			SinkCheckpointTs: api.JSONTime(oracle.GetTimeFromTS(status.CheckpointTs)),
			PullerResolvedTs: api.JSONTime(oracle.GetTimeFromTS(status.LogCoordinatorResolvedTs)),
			LastSyncedTs:     api.JSONTime(oracle.GetTimeFromTS(status.LastSyncedTs)),
			NowTs:            api.JSONTime(time.Unix(ts/1e3, 0)),
			Info:             message,
		})
		return
	}

	// If physcialNow - lastSyncedTs < SyncedCheckInterval --> data is not synced
	c.JSON(http.StatusOK, SyncedStatus{
		Synced:           false,
		SinkCheckpointTs: api.JSONTime(oracle.GetTimeFromTS(status.CheckpointTs)),
		PullerResolvedTs: api.JSONTime(oracle.GetTimeFromTS(status.LogCoordinatorResolvedTs)),
		LastSyncedTs:     api.JSONTime(oracle.GetTimeFromTS(status.LastSyncedTs)),
		NowTs:            api.JSONTime(time.Unix(ts/1e3, 0)),
		Info:             "The data syncing is not finished, please wait",
	})
}

func getVerifiedTables(
	ctx context.Context,
	replicaConfig *config.ReplicaConfig,
	storage tidbkv.Storage, startTs uint64,
	scheme string, topic string, protocol config.Protocol,
) ([]string, []string, error) {
	f, err := filter.NewFilter(replicaConfig.Filter, "", replicaConfig.CaseSensitive, replicaConfig.ForceReplicate)
	if err != nil {
		return nil, nil, err
	}
	tableInfos, ineligibleTables, eligibleTables, err := schemastore.
		VerifyTables(f, storage, startTs)
	if err != nil {
		return nil, nil, err
	}
	log.Info("verifyTables completed",
		zap.Int("tableCount", len(tableInfos)),
		zap.Uint64("startTs", startTs))

	err = f.Verify(tableInfos)
	if err != nil {
		return nil, nil, err
	}
	if !config.IsMQScheme(scheme) {
		return ineligibleTables, eligibleTables, nil
	}

	eventRouter, err := eventrouter.NewEventRouter(replicaConfig.Sink, topic, config.IsPulsarScheme(protocol.String()), protocol == config.ProtocolAvro)
	if err != nil {
		return nil, nil, err
	}
	err = eventRouter.VerifyTables(tableInfos)
	if err != nil {
		return nil, nil, err
	}

	selectors, err := columnselector.New(replicaConfig.Sink)
	if err != nil {
		return nil, nil, err
	}
	err = selectors.VerifyTables(tableInfos, eventRouter)
	if err != nil {
		return nil, nil, err
	}

	if ctx.Err() != nil {
		return nil, nil, errors.Trace(ctx.Err())
	}

	return ineligibleTables, eligibleTables, nil
}

func GetKeyspaceValueWithDefault(c *gin.Context) string {
	keyspace := c.Query(api.APIOpVarKeyspace)
	if keyspace == "" {
		keyspace = common.DefaultKeyspace
	}
	return keyspace
}<|MERGE_RESOLUTION|>--- conflicted
+++ resolved
@@ -102,16 +102,12 @@
 		return
 	}
 
-<<<<<<< HEAD
 	keyspaceManager := appcontext.GetService[keyspace.Manager](appcontext.KeyspaceManager)
-=======
-	keyspaceManager := appcontext.GetService[keyspace.KeyspaceManager](appcontext.KeyspaceManager)
 	keyspaceMeta, err := keyspaceManager.LoadKeyspace(ctx, keyspaceName)
 	if err != nil {
 		_ = c.Error(errors.WrapError(errors.ErrKeyspaceNotFound, err))
 		return
 	}
->>>>>>> adde9f33
 
 	co, err := h.server.GetCoordinator()
 	if err != nil {
@@ -666,7 +662,7 @@
 		newCheckpointTs = cfg.OverwriteCheckpointTs
 	}
 
-	keyspaceManager := appcontext.GetService[keyspace.KeyspaceManager](appcontext.KeyspaceManager)
+	keyspaceManager := appcontext.GetService[keyspace.Manager](appcontext.KeyspaceManager)
 	keyspaceMeta, err := keyspaceManager.LoadKeyspace(ctx, keyspaceName)
 	if err != nil {
 		_ = c.Error(errors.WrapError(errors.ErrKeyspaceNotFound, err))
