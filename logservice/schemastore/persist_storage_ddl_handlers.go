--- conflicted
+++ resolved
@@ -1315,30 +1315,6 @@
 	if tableID == event.TableID {
 		// old normal table id, return the table info of the partition table
 		return common.WrapTableInfo(event.ExtraSchemaName, event.TableInfo), false
-<<<<<<< HEAD
-	} else {
-		physicalIDs := getAllPartitionIDs(event.TableInfo)
-		droppedIDs := getDroppedIDs(event.PrevPartitions, physicalIDs)
-		if len(droppedIDs) != 1 {
-			log.Panic("exchange table partition should only drop one partition",
-				zap.Int64s("droppedIDs", droppedIDs))
-		}
-		if tableID != droppedIDs[0] {
-			log.Panic("should not reach here", zap.Int64("tableID", tableID), zap.Int64("expectedPartitionID", droppedIDs[0]))
-		}
-		if event.ExtraTableInfo == nil {
-			log.Panic("cannot find extra table info", zap.Int64("tableID", tableID))
-		}
-		// old partition id, return the table info of the normal table
-		columnSchema := event.ExtraTableInfo.ShadowCopyColumnSchema()
-		tableInfo := common.NewTableInfo(
-			event.SchemaName,
-			pmodel.NewCIStr(event.TableName).O,
-			tableID,
-			false,
-			columnSchema)
-		return tableInfo, false
-=======
 	}
 	physicalIDs := getAllPartitionIDs(event.TableInfo)
 	droppedIDs := getDroppedIDs(event.PrevPartitions, physicalIDs)
@@ -1348,7 +1324,6 @@
 	}
 	if tableID != droppedIDs[0] {
 		log.Panic("should not reach here", zap.Int64("tableID", tableID), zap.Int64("expectedPartitionID", droppedIDs[0]))
->>>>>>> 50cea52e
 	}
 	if event.ExtraTableInfo == nil {
 		log.Panic("cannot find extra table info", zap.Int64("tableID", tableID))
@@ -1384,21 +1359,12 @@
 			}
 		}
 		return nil, true
-<<<<<<< HEAD
-	} else {
-		if tableID == event.ExtraTableID {
-			return common.WrapTableInfo(event.SchemaName, event.TableInfo), false
-		} else if tableID == event.TableID {
-			return nil, true
-		}
-=======
 	}
 	if tableID == event.ExtraTableID {
 		return common.WrapTableInfo(event.SchemaName, event.TableInfo), false
 	}
 	if tableID == event.TableID {
 		return nil, true
->>>>>>> 50cea52e
 	}
 	log.Panic("should not reach here", zap.Int64("tableID", tableID))
 	return nil, false
@@ -1501,18 +1467,10 @@
 func extractTableInfoFuncForRemovePartitioning(event *PersistedDDLEvent, tableID int64) (*common.TableInfo, bool) {
 	if event.TableID == tableID {
 		return common.WrapTableInfo(event.SchemaName, event.TableInfo), false
-<<<<<<< HEAD
-	} else {
-		for _, partitionID := range event.PrevPartitions {
-			if tableID == partitionID {
-				return nil, true
-			}
-=======
 	}
 	for _, partitionID := range event.PrevPartitions {
 		if tableID == partitionID {
 			return nil, true
->>>>>>> 50cea52e
 		}
 	}
 	log.Panic("should not reach here", zap.Int64("tableID", tableID))
