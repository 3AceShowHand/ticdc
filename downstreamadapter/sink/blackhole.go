--- conflicted
+++ resolved
@@ -15,6 +15,7 @@
 
 import (
 	"context"
+
 	"github.com/pingcap/log"
 	"github.com/pingcap/ticdc/pkg/common"
 	commonEvent "github.com/pingcap/ticdc/pkg/common/event"
@@ -79,12 +80,8 @@
 	return []int64{}, nil
 }
 
-<<<<<<< HEAD
-func (s *BlackHoleSink) Close(_ bool) {}
-=======
 func (s *BlackHoleSink) Close(_ bool) {}
 
 func (s *BlackHoleSink) Run(_ context.Context) error {
 	return nil
-}
->>>>>>> c36e4fa8
+}