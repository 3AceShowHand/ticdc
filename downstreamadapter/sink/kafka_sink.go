--- conflicted
+++ resolved
@@ -48,13 +48,7 @@
 	statistics       *metrics.Statistics
 	metricsCollector kafka.MetricsCollector
 
-<<<<<<< HEAD
-	ctx context.Context
-
-	errCh    chan error
-=======
 	errgroup *errgroup.Group
->>>>>>> c36e4fa8
 	isNormal uint32 // if sink is normal, isNormal is 1, otherwise is 0
 }
 
@@ -62,15 +56,6 @@
 	return common.KafkaSinkType
 }
 
-<<<<<<< HEAD
-func NewKafkaSink(
-	ctx context.Context,
-	changefeedID common.ChangeFeedID,
-	sinkURI *url.URL,
-	sinkConfig *config.SinkConfig,
-	errCh chan error,
-) (*KafkaSink, error) {
-=======
 func verifyKafkaSink(ctx context.Context, changefeedID common.ChangeFeedID, uri *url.URL, sinkConfig *config.SinkConfig) error {
 	components, _, err := worker.GetKafkaSinkComponent(ctx, changefeedID, uri, sinkConfig)
 	components.AdminClient.Close()
@@ -83,7 +68,6 @@
 ) (*KafkaSink, error) {
 	errGroup, ctx := errgroup.WithContext(ctx)
 	statistics := metrics.NewStatistics(changefeedID, "KafkaSink")
->>>>>>> c36e4fa8
 	kafkaComponent, protocol, err := worker.GetKafkaSinkComponent(ctx, changefeedID, sinkURI, sinkConfig)
 	if err != nil {
 		return nil, errors.Trace(err)
@@ -136,41 +120,11 @@
 		statistics:       statistics,
 		ctx:              ctx,
 		metricsCollector: kafkaComponent.Factory.MetricsCollector(kafkaComponent.AdminClient),
-<<<<<<< HEAD
-
-		errCh: errCh,
-=======
 		errgroup:         errGroup,
->>>>>>> c36e4fa8
 	}
 	return sink, nil
 }
 
-<<<<<<< HEAD
-func (s *KafkaSink) run(ctx context.Context) {
-	g, ctx := errgroup.WithContext(ctx)
-	g.Go(func() error {
-		return s.dmlWorker.Run(ctx)
-	})
-	g.Go(func() error {
-		return s.ddlWorker.Run(ctx)
-	})
-	g.Go(func() error {
-		s.metricsCollector.Run(ctx)
-		return nil
-	})
-	err := g.Wait()
-	if errors.Cause(err) != context.Canceled {
-		atomic.StoreUint32(&s.isNormal, 0)
-		select {
-		case s.errCh <- err:
-		default:
-			log.Error("error channel is full, discard error",
-				zap.Any("changefeedID", s.changefeedID.String()),
-				zap.Error(err))
-		}
-	}
-=======
 func (s *KafkaSink) Run(ctx context.Context) error {
 	s.dmlWorker.Run(ctx)
 	s.ddlWorker.Run()
@@ -181,7 +135,6 @@
 	err := s.errgroup.Wait()
 	atomic.StoreUint32(&s.isNormal, 0)
 	return errors.Trace(err)
->>>>>>> c36e4fa8
 }
 
 func (s *KafkaSink) IsNormal() bool {
@@ -297,11 +250,7 @@
 		topicManager:     kafkaComponent.TopicManager,
 		statistics:       statistics,
 		metricsCollector: kafkaComponent.Factory.MetricsCollector(kafkaComponent.AdminClient),
-<<<<<<< HEAD
-		errCh:            make(chan error, 1),
-=======
 		errgroup:         errGroup,
->>>>>>> c36e4fa8
 	}
 	go sink.Run(ctx)
 	return sink, dmlMockProducer, ddlMockProducer, nil
