--- conflicted
+++ resolved
@@ -100,17 +100,7 @@
 	for _, i := range colIdx {
 		// If the index contain generated column, we can't use this key to detect conflict with other DML,
 		if columnInfos[i] == nil || tableInfo.GetColumnFlags()[columnInfos[i].ID].IsGeneratedColumn() {
-<<<<<<< HEAD
-			return nil, nil
-		}
-
-		ft := columnInfos[i].FieldType
-		value, err := common.ExtractColVal(row, ft, i)
-		if err != nil {
-			return nil, err
-=======
 			return nil
->>>>>>> 691c5e10
 		}
 		value := common.ExtractColVal(row, columnInfos[i], i)
 		// if a column value is null, we can ignore this index
