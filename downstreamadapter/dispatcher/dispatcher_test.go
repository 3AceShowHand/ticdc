--- conflicted
+++ resolved
@@ -57,13 +57,10 @@
 }
 
 func (s *mockSink) Close(bool) {}
-<<<<<<< HEAD
-=======
 
 func (s *mockSink) Run(context.Context) error {
 	return nil
 }
->>>>>>> c36e4fa8
 
 func (s *mockSink) SinkType() common.SinkType {
 	return s.sinkType
