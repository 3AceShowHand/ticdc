--- conflicted
+++ resolved
@@ -347,7 +347,7 @@
 	}
 
 	if !c.checkAndSendHandshake(task) {
-		return false, common.DataRange{}
+		return common.DataRange{}, false
 	}
 
 	// Only check scan when the dispatcher is running.
@@ -488,7 +488,6 @@
 		return
 	}
 
-<<<<<<< HEAD
 	if c.dmlEventsQuota.Load() <= 1024*1024*128 {
 		log.Info("scan quota is not enough, skip scan",
 			zap.String("changefeed", task.info.GetChangefeedID().String()),
@@ -498,24 +497,16 @@
 		return
 	}
 
-	needScan, dataRange := c.checkNeedScan(task, true)
-=======
 	dataRange, needScan := c.scanReady(task, true)
->>>>>>> 59297aaf
 	if !needScan {
 		return
 	}
 
 	scanner := newEventScanner(c.eventStore, c.schemaStore, c.mounter)
 	sl := scanLimit{
-<<<<<<< HEAD
-		dmlEventQuota: c.dmlEventsQuota,
-		maxBytes:      task.getCurrentScanLimitInBytes(),
-		timeout:       time.Millisecond * 1000, // 1 Second
-=======
+		dmlEventQuota:   c.dmlEventsQuota,
 		maxScannedBytes: task.getCurrentScanLimitInBytes(),
 		timeout:         time.Millisecond * 1000, // 1 Second
->>>>>>> 59297aaf
 	}
 
 	events, interrupted, err := scanner.scan(ctx, task, dataRange, sl)
@@ -810,13 +801,6 @@
 		return nil
 	}
 
-<<<<<<< HEAD
-	brokerRegisterDuration := time.Since(start)
-
-	start = time.Now()
-
-=======
->>>>>>> 59297aaf
 	success := c.eventStore.RegisterDispatcher(
 		id,
 		span,
@@ -825,10 +809,6 @@
 		info.IsOnlyReuse(),
 		info.GetBdrMode(),
 	)
-<<<<<<< HEAD
-=======
-
->>>>>>> 59297aaf
 	if !success {
 		if !info.IsOnlyReuse() {
 			log.Error("register dispatcher to eventStore failed",
@@ -991,15 +971,12 @@
 }
 
 func (c *eventBroker) handleDispatcherHeartbeat(heartbeat *DispatcherHeartBeatWithServerID) {
-<<<<<<< HEAD
 	var count uint64
 	c.changefeedMap.Range(func(key, value interface{}) bool {
 		count++
 		return true
 	})
 	c.dmlEventsQuota.Store(heartbeat.heartbeat.AvailableMemory / count)
-=======
->>>>>>> 59297aaf
 	responseMap := make(map[string]*event.DispatcherHeartbeatResponse)
 	for _, dp := range heartbeat.heartbeat.DispatcherProgresses {
 		dispatcher, ok := c.getDispatcher(dp.DispatcherID)
@@ -1020,17 +997,10 @@
 		// Update the last received heartbeat time to the current time.
 		dispatcher.lastReceivedHeartbeatTime.Store(time.Now().UnixNano())
 	}
-<<<<<<< HEAD
-	c.sendDispatcherHeartbeatResponse(responseMap)
-}
-
-func (c *eventBroker) sendDispatcherHeartbeatResponse(responseMap map[string]*event.DispatcherHeartbeatResponse) {
-=======
 	c.sendDispatcherResponse(responseMap)
 }
 
 func (c *eventBroker) sendDispatcherResponse(responseMap map[string]*event.DispatcherHeartbeatResponse) {
->>>>>>> 59297aaf
 	for serverID, response := range responseMap {
 		msg := messaging.NewSingleTargetMessage(node.ID(serverID), messaging.EventCollectorTopic, response)
 		c.msgSender.SendCommand(msg)
