--- conflicted
+++ resolved
@@ -23,6 +23,8 @@
 	"github.com/pingcap/ticdc/logservice/schemastore"
 	"github.com/pingcap/ticdc/pkg/common"
 	"github.com/pingcap/ticdc/pkg/common/event"
+	commonEvent "github.com/pingcap/ticdc/pkg/common/event"
+	pevent "github.com/pingcap/ticdc/pkg/common/event"
 	"github.com/pingcap/ticdc/pkg/integrity"
 	"github.com/pingcap/tidb/pkg/util/chunk"
 	"github.com/stretchr/testify/require"
@@ -385,9 +387,7 @@
 	makeDispatcherReady(disp)
 	broker.addDispatcher(disp.info)
 
-	scanner := newEventScanner(
-		broker.eventStore, broker.schemaStore, &mockMounter{}, 0,
-	)
+	scanner := newEventScanner(broker.eventStore, broker.schemaStore, &mockMounter{})
 
 	// Construct events: dml2 and dml3 share commitTs, fakeDDL shares commitTs with them
 	helper := commonEvent.NewEventTestHelper(t)
@@ -413,10 +413,10 @@
 	require.True(t, ok)
 
 	sl := scanLimit{
-		maxScannedBytes: 10000,
-		timeout:         1000 * time.Second,
-	}
-	_, events, isBroken, err := scanner.scan(context.Background(), disp, dataRange, sl)
+		maxDMLBytes: 10000,
+		timeout:     1000 * time.Second,
+	}
+	events, isBroken, err := scanner.scan(context.Background(), disp, dataRange, sl)
 	require.NoError(t, err)
 	require.False(t, isBroken)
 	require.Equal(t, 4, len(events))
@@ -695,7 +695,7 @@
 
 	// Test case 0: create a new DML processor
 	t.Run("CreateNewDMLProcessor", func(t *testing.T) {
-		processor := newDMLProcessor(mockMounter, mockSchemaGetter)
+		processor := newDMLProcessor(mockMounter, mockSchemaGetter, false)
 		require.NotNil(t, processor)
 		require.NotNil(t, processor.batchDML)
 		require.Nil(t, processor.currentDML)
@@ -704,7 +704,7 @@
 
 	// Test case 1: commitTxn with no current DML, happens when the iter is nil.
 	t.Run("CommitTxnWithNoCurrentDML", func(t *testing.T) {
-		processor := newDMLProcessor(mockMounter, mockSchemaGetter)
+		processor := newDMLProcessor(mockMounter, mockSchemaGetter, false)
 		err := processor.commitTxn()
 		require.NoError(t, err)
 		require.Nil(t, processor.currentDML)
@@ -776,23 +776,8 @@
 		require.Equal(t, secondEvent.StartTs, processor.currentDML.GetStartTs())
 		require.Equal(t, secondEvent.CRTs, processor.currentDML.GetCommitTs())
 
-<<<<<<< HEAD
 		err = processor.appendRow(secondEvent)
 		require.NoError(t, err)
-=======
-		// Verify batch now contains two DML events
-		require.Equal(t, 2, len(processor.batchDML.DMLEvents))
-		require.Equal(t, int32(4), processor.batchDML.Len())
-	})
-
-	// Test case 3: Process transaction with different table info
-	t.Run("TransactionWithDifferentTableInfo", func(t *testing.T) {
-		processor := newDMLProcessor(mockMounter, mockSchemaGetter, false)
-
-		// Create a different table info by cloning and using it directly
-		// (In real scenarios, this would come from schema store with different updateTS)
-		differentTableInfo := tableInfo
->>>>>>> 39da3b6e
 
 		err = processor.commitTxn()
 		require.NoError(t, err)
@@ -1261,7 +1246,7 @@
 		mockSchemaGetter := newMockSchemaStore()
 		mockSchemaGetter.AppendDDLEvent(tableID, ddlEvent)
 
-		processor := newDMLProcessor(&mockMounter{}, mockSchemaGetter)
+		processor := newDMLProcessor(&mockMounter{}, mockSchemaGetter, false)
 		processor.startTxn(dispatcherID, tableID, ddlEvent.TableInfo, kvEvents[0].StartTs, kvEvents[0].CRTs)
 
 		err := processor.appendRow(kvEvents[0])
@@ -1293,7 +1278,7 @@
 		tableID := ddlEvent.TableID
 		mockSchemaGetter := newMockSchemaStore()
 		mockSchemaGetter.AppendDDLEvent(tableID, ddlEvent)
-		processor := newDMLProcessor(&mockMounter{}, mockSchemaGetter)
+		processor := newDMLProcessor(&mockMounter{}, mockSchemaGetter, false)
 
 		processor.startTxn(dispatcherID, tableID, ddlEvent.TableInfo, kvEvents[0].StartTs, kvEvents[0].CRTs)
 
@@ -1347,7 +1332,7 @@
 
 		tableID := ddlEvent1.TableID
 		tableInfo := ddlEvent1.TableInfo
-		processor := newDMLProcessor(mounter, mockSchemaGetter)
+		processor := newDMLProcessor(mounter, mockSchemaGetter, false)
 
 		processor.startTxn(dispatcherID, tableID, tableInfo, kvEvents1[0].StartTs, kvEvents1[0].CRTs)
 
@@ -1471,20 +1456,13 @@
 
 	// Create scan session
 	ctx := context.Background()
-<<<<<<< HEAD
+
+	disInfo := newMockDispatcherInfoForTest(t)
 	stat := &dispatcherStat{
+		info:                 disInfo,
 		id:                   dispatcherID,
 		isReadyReceivingData: atomic.Bool{},
 		isRemoved:            atomic.Bool{},
-=======
-
-	disInfo := newMockDispatcherInfoForTest(t)
-	dispatcherStat := &dispatcherStat{
-		info:                disInfo,
-		id:                  dispatcherID,
-		isReadyRecevingData: atomic.Bool{},
-		isRemoved:           atomic.Bool{},
->>>>>>> 39da3b6e
 	}
 	stat.isReadyReceivingData.Store(true)
 
