--- conflicted
+++ resolved
@@ -785,16 +785,9 @@
 		err = processor.commitTxn()
 		require.NoError(t, err)
 
-<<<<<<< HEAD
 		// Verify batch now contains two DML events
 		require.Equal(t, 2, len(processor.batchDML.DMLEvents))
 		require.Equal(t, int32(4), processor.batchDML.Len())
-=======
-		// Verify that the DML event uses the correct table info
-		require.NotNil(t, processor.currentDML)
-		require.Equal(t, differentTableInfo, processor.currentDML.TableInfo)
-		require.Equal(t, differentTableInfo.GetUpdateTS(), processor.currentDML.TableInfo.GetUpdateTS())
->>>>>>> 840484d1
 	})
 
 	// Test case 3: Multiple consecutive transactions
