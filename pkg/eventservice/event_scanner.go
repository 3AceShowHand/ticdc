--- conflicted
+++ resolved
@@ -109,34 +109,12 @@
 	dataRange common.DataRange,
 	limit scanLimit,
 ) ([]event.Event, bool, error) {
-<<<<<<< HEAD
-	startTime := time.Now()
-	var (
-		events       []event.Event
-		totalBytes   int64
-		entryCount   int
-		lastCommitTs uint64
-	)
-	defer func() {
-		metrics.EventServiceScanDuration.Observe(time.Since(startTime).Seconds())
-		metrics.EventServiceScannedCount.Observe(float64(entryCount))
-		metrics.EventServiceScannedBytes.Observe(float64(totalBytes))
-	}()
-	dispatcherID := dispatcherStat.id
-	ddlEvents, err := s.schemaStore.FetchTableDDLEvents(
-		dataRange.Span.TableID,
-		dispatcherStat.filter,
-		dataRange.StartTs,
-		dataRange.EndTs,
-	)
-=======
 	// Initialize scan session
 	session := s.newScanSession(ctx, dispatcherStat, dataRange, limit)
 	defer session.recordMetrics()
 
 	// Fetch DDL events
 	ddlEvents, err := s.fetchDDLEvents(session)
->>>>>>> 8e4dca76
 	if err != nil {
 		return nil, false, err
 	}
@@ -210,77 +188,15 @@
 
 	tableID := session.dataRange.Span.TableID
 
-<<<<<<< HEAD
-	var (
-		batchDML              *pevent.BatchDMLEvent
-		lastTableInfoUpdateTs uint64
-		dmlCount              int
-	)
-	tableID := dataRange.Span.TableID
-	for {
-		select {
-		case <-ctx.Done():
-			log.Warn("scan exits since context done", zap.Stringer("dispatcherID", dispatcherID), zap.Error(context.Cause(ctx)))
-			return events, false, context.Cause(ctx)
-		default:
-=======
 	for {
 		shouldStop, err := s.checkScanConditions(session)
 		if err != nil {
 			return nil, false, err
->>>>>>> 8e4dca76
 		}
 		if shouldStop {
 			return nil, false, nil
 		}
 
-<<<<<<< HEAD
-		rawEntry, isNewTxn, err := iter.Next()
-		if err != nil {
-			log.Panic("read events failed", zap.Stringer("dispatcherID", dispatcherID), zap.Error(err))
-		}
-
-		if rawEntry == nil {
-			appendDML(batchDML)
-			appendDDLs(dataRange.EndTs)
-			return events, false, nil
-		}
-
-		totalBytes += rawEntry.ApproximateDataSize()
-		entryCount++
-		elapsed := time.Since(startTime)
-		if isNewTxn {
-			if (totalBytes > limit.MaxBytes || elapsed > limit.Timeout) && rawEntry.CRTs > lastCommitTs && dmlCount > 0 {
-				appendDML(batchDML)
-				appendDDLs(lastCommitTs)
-				return events, true, nil
-			}
-			tableInfo, err := s.schemaStore.GetTableInfo(tableID, rawEntry.CRTs-1)
-			if err != nil {
-				if dispatcherStat.isRemoved.Load() {
-					log.Warn("get table info failed, since the dispatcher is removed", zap.Stringer("dispatcherID", dispatcherID), zap.Error(err))
-					return events, false, nil
-				}
-
-				if errors.Is(err, &schemastore.TableDeletedError{}) {
-					// After a table is truncated, it is possible to receive more dml events, just ignore is ok.
-					// TODO: tables may be deleted in many ways, we need to check if it is safe to ignore later dmls in all cases.
-					// We must send the remaining ddl events to the dispatcher in this case.
-					appendDDLs(dataRange.EndTs)
-					log.Warn("get table info failed, since the table is deleted", zap.Stringer("dispatcherID", dispatcherID), zap.Error(err))
-					return events, false, nil
-				}
-				log.Panic("get table info failed, unknown reason", zap.Stringer("dispatcherID", dispatcherID), zap.Error(err))
-			}
-			hasDDL := batchDML != nil && len(ddlEvents) > 0 && rawEntry.CRTs > ddlEvents[0].FinishedTs
-			// updateTs may be less than the previous updateTs
-			if tableInfo.UpdateTS() != lastTableInfoUpdateTs || hasDDL {
-				appendDML(batchDML)
-				lastTableInfoUpdateTs = tableInfo.UpdateTS()
-				batchDML = new(pevent.BatchDMLEvent)
-			}
-			batchDML.AppendDMLEvent(dispatcherID, tableID, rawEntry.StartTs, rawEntry.CRTs, tableInfo)
-=======
 		rawEvent, isNewTxn, err := iter.Next()
 		if err != nil {
 			return nil, false, errorHandler.handleIteratorError(err)
@@ -599,7 +515,6 @@
 	}
 	return nil
 }
->>>>>>> 8e4dca76
 
 // processNewTransaction processes a new transaction event
 func (p *dmlProcessor) processNewTransaction(
@@ -622,10 +537,6 @@
 	return p.appendRow(rawEvent)
 }
 
-<<<<<<< HEAD
-		if err = batchDML.AppendRow(rawEntry, s.mounter.DecodeToChunk); err != nil {
-			log.Panic("append row failed", zap.Stringer("dispatcherID", dispatcherID), zap.Error(err))
-=======
 // appendRow appends a row to the current DML event.
 //
 // This method processes a raw KV entry and appends it to the current DML event. It handles
@@ -669,7 +580,6 @@
 		deleteRow, insertRow, err := rawEvent.SplitUpdate()
 		if err != nil {
 			return err
->>>>>>> 8e4dca76
 		}
 		p.insertRowCache = append(p.insertRowCache, insertRow)
 		return p.currentDML.AppendRow(deleteRow, p.mounter.DecodeToChunk)
