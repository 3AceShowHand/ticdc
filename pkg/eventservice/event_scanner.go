--- conflicted
+++ resolved
@@ -242,20 +242,11 @@
 		return tableInfo, nil
 	}
 
-<<<<<<< HEAD
 	if dispatcher.isRemoved.Load() {
 		log.Warn("get table info failed, but the dispatcher is removed from the event service",
 			zap.Stringer("dispatcherID", dispatcher.id), zap.Int64("tableID", tableID),
 			zap.Uint64("ts", ts), zap.Error(err))
 		return nil, nil
-=======
-	// Check if batch should be flushed
-	hasNewDDL := merger.hasMoreDDLs() && rawEvent.CRTs > merger.nextDDLFinishedTs()
-	if processor.shouldFlushBatch(tableInfo.GetUpdateTS(), hasNewDDL) {
-		events := merger.appendDMLEvent(processor.getCurrentBatch(), &session.lastCommitTs)
-		session.events = append(session.events, events...)
-		processor.flushBatch(tableInfo.GetUpdateTS())
->>>>>>> 840484d1
 	}
 
 	if errors.Is(err, &schemastore.TableDeletedError{}) {
@@ -296,7 +287,7 @@
 		return nil
 	}
 	// Check if batch should be flushed
-	tableUpdated := resolvedBatch.TableInfo.UpdateTS() != updateTs
+	tableUpdated := resolvedBatch.TableInfo.GetUpdateTS() != updateTs
 	hasNewDDL := merger.hasPendingDDLs(untilTs)
 	if hasNewDDL || tableUpdated {
 		events := merger.appendDMLEvent(resolvedBatch)
