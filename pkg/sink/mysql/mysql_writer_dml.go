--- conflicted
+++ resolved
@@ -408,16 +408,11 @@
 		for i := 1; i < len(rowChanges); i++ {
 			rowType := rowChanges[i].RowType
 			if rowType == prevType {
-<<<<<<< HEAD
+				sql, values := w.generateNormalSQLs(events)
+				log.Info("normal sql should be", zap.Any("sql", sql), zap.Any("values", values))
 				log.Panic("invalid row changes", zap.String("schemaName", tableInfo.GetSchemaName()),
 					zap.String("tableName", tableInfo.GetTableName()), zap.Any("rowChanges", rowChanges),
 					zap.Any("prevType", prevType), zap.Any("currentType", rowType))
-=======
-				sql, values := w.generateNormalSQLs(events)
-				log.Info("normal sql should be", zap.Any("sql", sql), zap.Any("values", values))
-				log.Panic("invalid row changes", zap.Any("rowChanges", rowChanges),
-					zap.Any("prevType", prevType), zap.Any("currentType", rowType), zap.Any("i", i))
->>>>>>> 99302b66
 			}
 			prevType = rowType
 		}
