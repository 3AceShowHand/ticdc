// Copyright 2024 PingCAP, Inc.
//
// Licensed under the Apache License, Version 2.0 (the "License");
// you may not use this file except in compliance with the License.
// You may obtain a copy of the License at
//
//     http://www.apache.org/licenses/LICENSE-2.0
//
// Unless required by applicable law or agreed to in writing, software
// distributed under the License is distributed on an "AS IS" BASIS,
// See the License for the specific language governing permissions and
// limitations under the License.

package mysql

import (
	"context"
	"database/sql"
	"sync"
	"time"

	lru "github.com/hashicorp/golang-lru"
	"github.com/pingcap/errors"
	"github.com/pingcap/log"
	"github.com/pingcap/ticdc/pkg/common"
	commonEvent "github.com/pingcap/ticdc/pkg/common/event"
	"github.com/pingcap/ticdc/pkg/metrics"
	"github.com/pingcap/ticdc/pkg/sink/util"
	"go.uber.org/zap"
)

const (
	defaultDDLMaxRetry uint64 = 20

	// networkDriftDuration is used to construct a context timeout for database operations.
	networkDriftDuration = 5 * time.Second

	defaultSupportVectorVersion = "8.4.0"
)

// Writer is responsible for writing various dml events, ddl events, syncpoint events to mysql downstream.
type Writer struct {
	ctx          context.Context
	db           *sql.DB
	cfg          *Config
	ChangefeedID common.ChangeFeedID

	syncPointTableInit     bool
	lastCleanSyncPointTime time.Time

	ddlTsTableInit   bool
	tableSchemaStore *util.TableSchemaStore

	// asyncDDLState is used to store the state of async ddl.
	// key: tableID, value: state(0: unknown state , 1: executing, 2: no executing ddl)
	asyncDDLState sync.Map

	// implement stmtCache to improve performance, especially when the downstream is TiDB
	stmtCache *lru.Cache
	// Indicate if the CachePrepStmts should be enabled or not
	cachePrepStmts   bool
	maxAllowedPacket int64

	statistics *metrics.Statistics
	needFormat bool

	// for dry-run mode
	blockerTicker *time.Ticker
}

func NewWriter(
	ctx context.Context,
	db *sql.DB,
	cfg *Config,
	changefeedID common.ChangeFeedID,
	statistics *metrics.Statistics,
	needFormatVectorType bool,
) *Writer {
	res := &Writer{
		ctx:                    ctx,
		db:                     db,
		cfg:                    cfg,
		syncPointTableInit:     false,
		ChangefeedID:           changefeedID,
		lastCleanSyncPointTime: time.Now(),
		ddlTsTableInit:         false,
		asyncDDLState:          sync.Map{},
		cachePrepStmts:         cfg.CachePrepStmts,
		maxAllowedPacket:       cfg.MaxAllowedPacket,
		stmtCache:              cfg.stmtCache,
		statistics:             statistics,
		needFormat:             needFormatVectorType,
	}

	if cfg.DryRun && cfg.DryRunBlockInterval > 0 {
		res.blockerTicker = time.NewTicker(cfg.DryRunBlockInterval)
	}

	return res
}

func (w *Writer) SetTableSchemaStore(tableSchemaStore *util.TableSchemaStore) {
	w.tableSchemaStore = tableSchemaStore
}

func (w *Writer) FlushDDLEvent(event *commonEvent.DDLEvent) error {
	if w.cfg.DryRun {
		for _, callback := range event.PostTxnFlushed {
			callback()
		}
		return nil
	}

	if w.cfg.IsTiDB {
		// first we check whether there is some async ddl executed now.
		w.waitAsyncDDLDone(event)
	}

	// check the ddl should by async or sync executed.
	if needAsyncExecDDL(event.GetDDLType()) && w.cfg.IsTiDB {
		// for async exec ddl, we don't flush ddl ts here. Because they don't block checkpointTs.
		err := w.asyncExecAddIndexDDLIfTimeout(event)
		if err != nil {
			return errors.Trace(err)
		}
	} else if !(event.TiDBOnly && !w.cfg.IsTiDB) {
		if w.cfg.IsTiDB {
			// if downstream is tidb, we write ddl ts before ddl first, and update the ddl ts item after ddl executed,
			// to ensure the atomic with ddl writing when server is restarted.
			w.FlushDDLTsPre(event)
		}

		err := w.execDDLWithMaxRetries(event)
		if err != nil {
			return errors.Trace(err)
		}

		// We need to record ddl' ts after each ddl for each table in the downstream when sink is mysql-compatible.
		// Only in this way, when the node restart, we can continue sync data from the last ddl ts at least.
		// Otherwise, after restarting, we may sync old data in new schema, which will leading to data loss.

		// We make Flush ddl ts before callback(), in order to make sure the ddl ts is flushed
		// before new checkpointTs will report to maintainer. Therefore, when the table checkpointTs is forward,
		// we can ensure the ddl and ddl ts are both flushed downstream successfully.
		err = w.FlushDDLTs(event)
		if err != nil {
			return err
		}
	}

	for _, callback := range event.PostTxnFlushed {
		callback()
	}
	return nil
}

func (w *Writer) FlushSyncPointEvent(event *commonEvent.SyncPointEvent) error {
	if w.cfg.DryRun {
		for _, callback := range event.PostTxnFlushed {
			callback()
		}
		return nil
	}

	if !w.syncPointTableInit {
		// create sync point table if not exist
		err := w.createSyncTable()
		if err != nil {
			return errors.Trace(err)
		}
		w.syncPointTableInit = true
	}
	if w.cfg.IsTiDB {
		// if downstream is tidb, we write ddl ts before ddl first, and update the ddl ts item after ddl executed,
		// to ensure the atomic with ddl writing when server is restarted.
		w.FlushDDLTsPre(event)
	}

	err := w.SendSyncPointEvent(event)
	if err != nil {
		return errors.Trace(err)
	}

	// We need to record ddl' ts after each ddl for each table in the downstream when sink is mysql-compatible.
	// Only in this way, when the node restart, we can continue sync data from the last ddl ts at least.
	// Otherwise, after restarting, we may sync old data in new schema, which will leading to data loss.

	// We make Flush ddl ts before callback(), in order to make sure the ddl ts is flushed
	// before new checkpointTs will report to maintainer. Therefore, when the table checkpointTs is forward,
	// we can ensure the ddl and ddl ts are both flushed downstream successfully.
	err = w.FlushDDLTs(event)
	if err != nil {
		return err
	}

	for _, callback := range event.PostTxnFlushed {
		callback()
	}
	return nil
}

<<<<<<< HEAD
func (w *Writer) Flush(events []*commonEvent.DMLEvent) error {
	dmls, err := w.prepareDMLs(events)
	if err != nil {
		return errors.Trace(err)
	}
=======
func (w *MysqlWriter) Flush(events []*commonEvent.DMLEvent) error {
	dmls := w.prepareDMLs(events)
>>>>>>> 691c5e10
	defer dmlsPool.Put(dmls) // Return dmls to pool after use

	if dmls.rowCount == 0 {
		return nil
	}

	if !w.cfg.DryRun {
		if err := w.execDMLWithMaxRetries(dmls); err != nil {
			return errors.Trace(err)
		}
	} else {
		w.tryDryRunBlock()
		if err := w.statistics.RecordBatchExecution(func() (int, int64, error) {
			return dmls.rowCount, dmls.approximateSize, nil
		}); err != nil {
			return errors.Trace(err)
		}
	}
	for _, event := range events {
		for _, callback := range event.PostTxnFlushed {
			callback()
		}
	}
	return nil
}

func (w *Writer) tryDryRunBlock() {
	time.Sleep(w.cfg.DryRunDelay)
	if w.blockerTicker != nil {
		select {
		case <-w.blockerTicker.C:
			log.Info("dry-run mode, blocker ticker triggered, block for a while",
				zap.Duration("duration", w.cfg.DryRunBlockInterval))
			time.Sleep(w.cfg.DryRunBlockInterval)
		default:
		}
	}
}

func (w *Writer) Close() {
	if w.stmtCache != nil {
		w.stmtCache.Purge()
	}
}<|MERGE_RESOLUTION|>--- conflicted
+++ resolved
@@ -199,16 +199,8 @@
 	return nil
 }
 
-<<<<<<< HEAD
 func (w *Writer) Flush(events []*commonEvent.DMLEvent) error {
-	dmls, err := w.prepareDMLs(events)
-	if err != nil {
-		return errors.Trace(err)
-	}
-=======
-func (w *MysqlWriter) Flush(events []*commonEvent.DMLEvent) error {
 	dmls := w.prepareDMLs(events)
->>>>>>> 691c5e10
 	defer dmlsPool.Put(dmls) // Return dmls to pool after use
 
 	if dmls.rowCount == 0 {
