// Copyright 2024 PingCAP, Inc.
//
// Licensed under the Apache License, Version 2.0 (the "License");
// you may not use this file except in compliance with the License.
// You may obtain a copy of the License at
//
//     http://www.apache.org/licenses/LICENSE-2.0
//
// Unless required by applicable law or agreed to in writing, software
// distributed under the License is distributed on an "AS IS" BASIS,
// See the License for the specific language governing permissions and
// limitations under the License.

package mysql

import (
	"context"
	"fmt"
	"strconv"
	"strings"
	"time"

	"github.com/pingcap/errors"
	"github.com/pingcap/log"
	"github.com/pingcap/ticdc/pkg/apperror"
	commonEvent "github.com/pingcap/ticdc/pkg/common/event"
	cerror "github.com/pingcap/ticdc/pkg/errors"
	"github.com/pingcap/ticdc/pkg/filter"
	"github.com/pingcap/tiflow/pkg/config"
	"go.uber.org/zap"
)

// FlushDDLTsPre is used to flush ddl ts before the ddl event is sent to downstream.
// It only be called when downstream is tidb.
// It's used to fix the potential data loss problem leading by the ddl ts event and ddl event can't be atomicly send to downstream.
//
// For example,
// If we don't flush ddl ts pre before the ddl event,
// it may happens that the ddl event is sent to downstream, and the server is down
// so the ddl ts event is not sent to downstream.
// Then when the server is up, we search the ddl ts table and find the ddl ts is not exist,
// and we may think the ddl event is not sent to downstream, so we will use the startTs with the last ddl ts.
// It will cause we use the wrong startTs and cause the data loss.
//
// Thus, we try to flush ddl ts pre first before the ddl event is sent to downstream,
// and after send the ddl ts, we update the ddl ts item to finished.
// It can maximum guarantee we use the correct startTs.
func (w *Writer) FlushDDLTsPre(event commonEvent.BlockEvent) error {
	err := w.createDDLTsTableIfNotExist()
	if err != nil {
		return err
	}
	err = w.SendDDLTsPre(event)
	return err
}

func (w *Writer) FlushDDLTs(event commonEvent.BlockEvent) error {
	err := w.createDDLTsTableIfNotExist()
	if err != nil {
		return err
	}
	err = w.SendDDLTs(event)
	return err
}

func (w *Writer) SendDDLTsPre(event commonEvent.BlockEvent) error {
	tx, err := w.db.BeginTx(w.ctx, nil)
	if err != nil {
		return cerror.WrapError(cerror.ErrMySQLTxnError, errors.WithMessage(err, "ddl ts table: begin Tx fail;"))
	}

	changefeedID := w.ChangefeedID.String()
	ticdcClusterID := config.GetGlobalServerConfig().ClusterID
	ddlTs := strconv.FormatUint(event.GetCommitTs(), 10)
	var tableIds []int64

	relatedTables := event.GetBlockedTables()

	switch relatedTables.InfluenceType {
	case commonEvent.InfluenceTypeNormal:
		tableIds = append(tableIds, relatedTables.TableIDs...)
	case commonEvent.InfluenceTypeDB:
		ids := w.tableSchemaStore.GetTableIdsByDB(relatedTables.SchemaID)
		tableIds = append(tableIds, ids...)
	case commonEvent.InfluenceTypeAll:
		ids := w.tableSchemaStore.GetAllTableIds()
		tableIds = append(tableIds, ids...)
	}

	addTables := event.GetNeedAddedTables()
	for _, table := range addTables {
		tableIds = append(tableIds, table.TableID)
	}

	if len(tableIds) > 0 {
		isSyncpoint := "1"
		tableNameInDDLJob := ""
		dbNameInDDLJob := ""
		if event.GetType() == commonEvent.TypeDDLEvent {
			isSyncpoint = "0"
			tableNameInDDLJob = event.(*commonEvent.DDLEvent).GetTableNameInDDLJob()
			dbNameInDDLJob = event.(*commonEvent.DDLEvent).GetDBNameInDDLJob()
		}
		query := insertItemQuery(tableIds, ticdcClusterID, changefeedID, ddlTs, "0", isSyncpoint, tableNameInDDLJob, dbNameInDDLJob)
		log.Info("send ddl ts table query", zap.String("query", query))

		_, err = tx.Exec(query)
		if err != nil {
			log.Error("failed to write ddl ts table", zap.Error(err))
			err2 := tx.Rollback()
			if err2 != nil {
				log.Error("failed to write ddl ts table", zap.Error(err2))
			}
			return cerror.WrapError(cerror.ErrMySQLTxnError, errors.WithMessage(err, fmt.Sprintf("failed to write ddl ts table; Exec Failed; Query is %s", query)))
		}
	} else {
		log.Error("table ids is empty when write ddl ts table, FIX IT", zap.Any("event", event))
	}

	err = tx.Commit()
	return cerror.WrapError(cerror.ErrMySQLTxnError, errors.WithMessage(err, "failed to write ddl ts table; Commit Fail;"))
}

func (w *Writer) SendDDLTs(event commonEvent.BlockEvent) error {
	tx, err := w.db.BeginTx(w.ctx, nil)
	if err != nil {
		return cerror.WrapError(cerror.ErrMySQLTxnError, errors.WithMessage(err, "ddl ts table: begin Tx fail;"))
	}

	changefeedID := w.ChangefeedID.String()
	ticdcClusterID := config.GetGlobalServerConfig().ClusterID
	ddlTs := strconv.FormatUint(event.GetCommitTs(), 10)
	var tableIds []int64
	var dropTableIds []int64

	relatedTables := event.GetBlockedTables()

	switch relatedTables.InfluenceType {
	case commonEvent.InfluenceTypeNormal:
		tableIds = append(tableIds, relatedTables.TableIDs...)
	case commonEvent.InfluenceTypeDB:
		ids := w.tableSchemaStore.GetTableIdsByDB(relatedTables.SchemaID)
		tableIds = append(tableIds, ids...)
	case commonEvent.InfluenceTypeAll:
		ids := w.tableSchemaStore.GetAllTableIds()
		tableIds = append(tableIds, ids...)
	}

	dropTables := event.GetNeedDroppedTables()
	if dropTables != nil {
		switch dropTables.InfluenceType {
		case commonEvent.InfluenceTypeNormal:
			dropTableIds = append(dropTableIds, dropTables.TableIDs...)
		case commonEvent.InfluenceTypeDB:
			// for drop table, we will never delete the item of table trigger, so we get normal table ids for the schemaID.
			ids := w.tableSchemaStore.GetNormalTableIdsByDB(dropTables.SchemaID)
			dropTableIds = append(dropTableIds, ids...)
		case commonEvent.InfluenceTypeAll:
			// for drop table, we will never delete the item of table trigger, so we get normal table ids for the schemaID.
			ids := w.tableSchemaStore.GetAllNormalTableIds()
			dropTableIds = append(dropTableIds, ids...)
		}
	}

	addTables := event.GetNeedAddedTables()
	for _, table := range addTables {
		tableIds = append(tableIds, table.TableID)
	}

	if len(tableIds) > 0 {
		isSyncpoint := "1"
		tableNameInDDLJob := ""
		dbNameInDDLJob := ""
		if event.GetType() == commonEvent.TypeDDLEvent {
			isSyncpoint = "0"
			tableNameInDDLJob = event.(*commonEvent.DDLEvent).GetTableNameInDDLJob()
			dbNameInDDLJob = event.(*commonEvent.DDLEvent).GetDBNameInDDLJob()
		}
		query := insertItemQuery(tableIds, ticdcClusterID, changefeedID, ddlTs, "1", isSyncpoint, tableNameInDDLJob, dbNameInDDLJob)
		log.Info("send ddl ts table query", zap.String("query", query))

		_, err = tx.Exec(query)
		if err != nil {
			log.Error("failed to write ddl ts table", zap.Error(err))
			err2 := tx.Rollback()
			if err2 != nil {
				log.Error("failed to write ddl ts table", zap.Error(err2))
			}
			return cerror.WrapError(cerror.ErrMySQLTxnError, errors.WithMessage(err, fmt.Sprintf("failed to write ddl ts table; Exec Failed; Query is %s", query)))
		}
	} else {
		log.Error("table ids is empty when write ddl ts table, FIX IT", zap.Any("event", event))
	}

	if len(dropTableIds) > 0 {
		// drop item for this tableid
		query := dropItemQuery(dropTableIds, ticdcClusterID, changefeedID)
		log.Debug("send ddl ts table query", zap.String("query", query))

		_, err = tx.Exec(query)
		if err != nil {
			log.Error("failed to delete ddl ts item ", zap.Error(err))
			err2 := tx.Rollback()
			if err2 != nil {
				log.Error("failed to delete ddl ts item", zap.Error(err2))
			}
			return cerror.WrapError(cerror.ErrMySQLTxnError, errors.WithMessage(err, fmt.Sprintf("failed to delete ddl ts item; Query is %s", query)))
		}
	}

	err = tx.Commit()
	return cerror.WrapError(cerror.ErrMySQLTxnError, errors.WithMessage(err, "failed to write ddl ts table; Commit Fail;"))
}

func insertItemQuery(tableIds []int64, ticdcClusterID, changefeedID, ddlTs, finished, isSyncpoint, tableNameInDDLJob, dbNameInDDlJob string) string {
	var builder strings.Builder
	builder.WriteString("INSERT INTO ")
	builder.WriteString(filter.TiCDCSystemSchema)
	builder.WriteString(".")
	builder.WriteString(filter.DDLTsTable)
	builder.WriteString(" (ticdc_cluster_id, changefeed, ddl_ts, table_id, table_name_in_ddl_job, db_name_in_ddl_job, finished, is_syncpoint) VALUES ")

	for idx, tableId := range tableIds {
		builder.WriteString("('")
		builder.WriteString(ticdcClusterID)
		builder.WriteString("', '")
		builder.WriteString(changefeedID)
		builder.WriteString("', '")
		builder.WriteString(ddlTs)
		builder.WriteString("', ")
		builder.WriteString(strconv.FormatInt(tableId, 10))
		builder.WriteString(", '")
		builder.WriteString(tableNameInDDLJob)
		builder.WriteString("', '")
		builder.WriteString(dbNameInDDlJob)
		builder.WriteString("', ")
		builder.WriteString(finished)
		builder.WriteString(", ")
		builder.WriteString(isSyncpoint)
		builder.WriteString(")")
		if idx < len(tableIds)-1 {
			builder.WriteString(", ")
		}
	}
	builder.WriteString(" ON DUPLICATE KEY UPDATE finished=VALUES(finished), table_name_in_ddl_job=VALUES(table_name_in_ddl_job), db_name_in_ddl_job=VALUES(db_name_in_ddl_job), ddl_ts=VALUES(ddl_ts), created_at=NOW(), is_syncpoint=VALUES(is_syncpoint);")

	return builder.String()
}

func dropItemQuery(dropTableIds []int64, ticdcClusterID string, changefeedID string) string {
	var builder strings.Builder
	builder.WriteString("DELETE FROM ")
	builder.WriteString(filter.TiCDCSystemSchema)
	builder.WriteString(".")
	builder.WriteString(filter.DDLTsTable)
	builder.WriteString(" WHERE (ticdc_cluster_id, changefeed, table_id) IN (")

	for idx, tableId := range dropTableIds {
		builder.WriteString("('")
		builder.WriteString(ticdcClusterID)
		builder.WriteString("', '")
		builder.WriteString(changefeedID)
		builder.WriteString("', ")
		builder.WriteString(strconv.FormatInt(tableId, 10))
		builder.WriteString(")")
		if idx < len(dropTableIds)-1 {
			builder.WriteString(", ")
		}
	}

	builder.WriteString(")")
	return builder.String()
}

// GetStartTsList return the startTs list for each table in the tableIDs list.
// For each table,
//  1. If no ddl-ts-v1 table or no the row for the table , startTs = 0; -- means the table is new.
//  2. Else,
//     2.1 If the downstream is non-tidb, startTs = ddlTs
//     2.2 Else
//     2.2.1 if the ddlTs is finished, startTs = ddlTs
//     2.2.2 else query the ddl_jobs table to find the latest ddl job time for the table
//     (we use related table to find the ddl job -- take `truncate table` as an example, the ddl job used the table truncated, but not the new table)
//     2.2.2.1 if the latest ddl job time is larger than the createdAt, startTs = ddlTs
//     2.2.2.2 else startTs = ddlTs - 1
func (w *Writer) GetStartTsList(tableIDs []int64) ([]int64, []bool, error) {
	retStartTsList := make([]int64, len(tableIDs))
	tableIdIdxMap := make(map[int64]int, len(tableIDs))
	isSyncpoints := make([]bool, len(tableIDs))
	for i, tableID := range tableIDs {
		tableIdIdxMap[tableID] = i
		isSyncpoints[i] = false
	}

	changefeedID := w.ChangefeedID.String()
	ticdcClusterID := config.GetGlobalServerConfig().ClusterID

	query := selectDDLTsQuery(tableIDs, ticdcClusterID, changefeedID)
	rows, err := w.db.Query(query)
	if err != nil {
		if apperror.IsTableNotExistsErr(err) {
			// If this table is not existed, this means the table is first being synced
			log.Info("ddl ts table is not found",
				zap.String("namespace", w.ChangefeedID.Namespace()),
				zap.String("changefeedID", w.ChangefeedID.Name()),
				zap.Error(err))
			return retStartTsList, isSyncpoints, nil
		}
		return retStartTsList, isSyncpoints, cerror.WrapError(cerror.ErrMySQLTxnError, errors.WithMessage(err, fmt.Sprintf("failed to check ddl ts table; Query is %s", query)))
	}

	defer rows.Close()
	var ddlTs, tableId int64
	var tableNameInDDLJob, dbNameInDDLJob string
	var finished, isSyncpoint bool
	var createdAtBytes []byte
	for rows.Next() {
		err = rows.Scan(&tableId, &tableNameInDDLJob, &dbNameInDDLJob, &ddlTs, &finished, &createdAtBytes, &isSyncpoint)
		if err != nil {
			return retStartTsList, isSyncpoints, cerror.WrapError(cerror.ErrMySQLTxnError, errors.WithMessage(err, fmt.Sprintf("failed to check ddl ts table; Query is %s", query)))
		}
		if finished {
			retStartTsList[tableIdIdxMap[tableId]] = ddlTs
			isSyncpoints[tableIdIdxMap[tableId]] = isSyncpoint
		} else {
			if !w.cfg.IsTiDB {
				log.Panic("ddl ts table is not finished, but downstream is not tidb, FIX IT")
			}

			createdAt, err := time.Parse(time.DateTime, string(createdAtBytes))
			if err != nil {
				log.Error("Failed to parse created_at", zap.Any("createdAtBytes", createdAtBytes), zap.Any("error", err))
				retStartTsList[tableIdIdxMap[tableId]] = ddlTs - 1
				continue
			}

			// query the ddl_jobs table to find whether the ddl is executed and the ddl created time
			createdTime, ok := w.queryDDLJobs(dbNameInDDLJob, tableNameInDDLJob)
			if !ok {
				retStartTsList[tableIdIdxMap[tableId]] = ddlTs - 1
			} else {
				if createdAt.Before(createdTime) {
					// show the ddl is executed
					retStartTsList[tableIdIdxMap[tableId]] = ddlTs
					isSyncpoints[tableIdIdxMap[tableId]] = isSyncpoint
					log.Debug("createdTime is larger than createdAt", zap.Int64("tableId", tableId), zap.Any("tableNameInDDLJob", tableNameInDDLJob), zap.Any("dbNameInDDLJob", dbNameInDDLJob), zap.Int64("ddlTs", ddlTs), zap.Int64("startTs", ddlTs))
					continue
				} else {
					// show the ddl is not executed
					retStartTsList[tableIdIdxMap[tableId]] = ddlTs - 1
					log.Debug("createdTime is less than  createdAt", zap.Int64("tableId", tableId), zap.Any("tableNameInDDLJob", tableNameInDDLJob), zap.Any("dbNameInDDLJob", dbNameInDDLJob), zap.Int64("ddlTs", ddlTs), zap.Int64("startTs", ddlTs-1))
					continue
				}
			}
		}
	}

	return retStartTsList, isSyncpoints, nil
}

func selectDDLTsQuery(tableIDs []int64, ticdcClusterID string, changefeedID string) string {
	var builder strings.Builder
	builder.WriteString("SELECT table_id, table_name_in_ddl_job, db_name_in_ddl_job, ddl_ts, finished, created_at, is_syncpoint FROM ")
	builder.WriteString(filter.TiCDCSystemSchema)
	builder.WriteString(".")
	builder.WriteString(filter.DDLTsTable)
	builder.WriteString(" WHERE (ticdc_cluster_id, changefeed, table_id) IN (")

	for idx, tableID := range tableIDs {
		builder.WriteString("('")
		builder.WriteString(ticdcClusterID)
		builder.WriteString("', '")
		builder.WriteString(changefeedID)
		builder.WriteString("', ")
		builder.WriteString(strconv.FormatInt(tableID, 10))
		builder.WriteString(")")
		if idx < len(tableIDs)-1 {
			builder.WriteString(", ")
		}
	}
	builder.WriteString(")")
	return builder.String()
}

var queryDDLJobs = `SELECT CREATE_TIME FROM information_schema.ddl_jobs WHERE DB_NAME = '%s' AND TABLE_NAME = '%s' order by CREATE_TIME desc limit 1;`

func (w *Writer) queryDDLJobs(dbNameInDDLJob, tableNameInDDLJob string) (time.Time, bool) {
	if dbNameInDDLJob == "" && tableNameInDDLJob == "" {
		log.Info("tableNameInDDLJob and dbNameInDDLJob both are nil")
		return time.Time{}, false
	}
	// query the ddl_jobs table to find whether the ddl is executed
	query := fmt.Sprintf(queryDDLJobs, dbNameInDDLJob, tableNameInDDLJob)
	log.Info("query the info from ddl jobs", zap.String("query", query))

	start := time.Now()
	ddlJobRows, err := w.db.Query(query)
	if err != nil {
		log.Error("failed to query ddl jobs", zap.Error(err))
		return time.Time{}, false
	}
	log.Info("query ddl jobs cost time", zap.Duration("cost", time.Since(start)))

	defer ddlJobRows.Close()
	var createdTimeBytes []byte
	var createdTime time.Time
	for ddlJobRows.Next() {
		err = ddlJobRows.Scan(&createdTimeBytes)
		if err != nil {
			log.Error("failed to query ddl jobs", zap.Error(err))
			return time.Time{}, false
		}
		createdTime, err = time.Parse("2006-01-02 15:04:05", string(createdTimeBytes))
		if err != nil {
			log.Error("Failed to parse createdTimeBytes", zap.Any("createdTimeBytes", createdTimeBytes), zap.Any("error", err))
			return time.Time{}, false
		}
		return createdTime, true
	}
	log.Debug("no ddl job item", zap.Any("tableNameInDDLJob", tableNameInDDLJob), zap.Any("dbNameInDDLJob", dbNameInDDLJob))
	return time.Time{}, false
}

func (w *Writer) RemoveDDLTsItem() error {
	tx, err := w.db.BeginTx(w.ctx, nil)
	if err != nil {
		return cerror.WrapError(cerror.ErrMySQLTxnError, errors.WithMessage(err, "select ddl ts table: begin Tx fail;"))
	}

	changefeedID := w.ChangefeedID.String()
	ticdcClusterID := config.GetGlobalServerConfig().ClusterID

	var builder strings.Builder
	builder.WriteString("DELETE FROM ")
	builder.WriteString(filter.TiCDCSystemSchema)
	builder.WriteString(".")
	builder.WriteString(filter.DDLTsTable)
	builder.WriteString(" WHERE (ticdc_cluster_id, changefeed) IN (")

	builder.WriteString("('")
	builder.WriteString(ticdcClusterID)
	builder.WriteString("', '")
	builder.WriteString(changefeedID)
	builder.WriteString("')")
	builder.WriteString(")")
	query := builder.String()

	_, err = tx.Exec(query)
	if err != nil {
		if apperror.IsTableNotExistsErr(err) {
			// If this table is not existed, this means the changefeed has not table, so we just return nil.
			log.Info("ddl ts table is not found when RemoveDDLTsItem",
				zap.String("namespace", w.ChangefeedID.Namespace()),
				zap.String("changefeedID", w.ChangefeedID.Name()),
				zap.Error(err))
			return nil
		}
		log.Error("failed to delete ddl ts item ", zap.Error(err))
		err2 := tx.Rollback()
		if err2 != nil {
			log.Error("failed to delete ddl ts item", zap.Error(err2))
		}
		return cerror.WrapError(cerror.ErrMySQLTxnError, errors.WithMessage(err, fmt.Sprintf("failed to delete ddl ts item; Query is %s", query)))
	}

	err = tx.Commit()
	return cerror.WrapError(cerror.ErrMySQLTxnError, errors.WithMessage(err, fmt.Sprintf("failed to delete ddl ts item; Query is %s", query)))
}

func (w *Writer) isDDLExecuted(tableID int64, ddlTs uint64) (bool, error) {
	changefeedID := w.ChangefeedID.String()
	ticdcClusterID := config.GetGlobalServerConfig().ClusterID

	// select * from xx where (ticdc_cluster_id, changefeed, table_id, ddl_ts) in (("xx","xx",x,x));
	var builder strings.Builder
	builder.WriteString("SELECT * FROM ")
	builder.WriteString(filter.TiCDCSystemSchema)
	builder.WriteString(".")
	builder.WriteString(filter.DDLTsTable)
	builder.WriteString(" WHERE (ticdc_cluster_id, changefeed, table_id, ddl_ts, finished) IN (")

	builder.WriteString("('")
	builder.WriteString(ticdcClusterID)
	builder.WriteString("', '")
	builder.WriteString(changefeedID)
	builder.WriteString("', ")
	builder.WriteString(strconv.FormatInt(tableID, 10))
	builder.WriteString(", ")
	builder.WriteString(strconv.FormatUint(ddlTs, 10))
	builder.WriteString(", ")
	builder.WriteString("1")
	builder.WriteString(")")
	builder.WriteString(")")
	query := builder.String()

	rows, err := w.db.Query(query)
	if err != nil {
		return false, cerror.WrapError(cerror.ErrMySQLTxnError, errors.WithMessage(err, fmt.Sprintf("failed to check ddl ts table; Query is %s", query)))
	}

	defer rows.Close()
	if rows.Next() {
		return true, nil
	}
	return false, nil
}

func (w *Writer) createTable(dbName string, tableName string, createTableQuery string) error {
	tx, err := w.db.BeginTx(w.ctx, nil)
	if err != nil {
		return cerror.WrapError(cerror.ErrMySQLTxnError, errors.WithMessage(err, fmt.Sprintf("create %s table: begin Tx fail;", tableName)))
	}

	// we try to set cdc write source for the ddl
	if err = SetWriteSource(w.ctx, w.cfg, tx); err != nil {
		if rbErr := tx.Rollback(); rbErr != nil {
			if errors.Cause(rbErr) != context.Canceled {
				log.Error("Failed to rollback", zap.Error(err))
			}
		}
		return cerror.WrapError(cerror.ErrMySQLTxnError, errors.WithMessage(err, fmt.Sprintf("create %s table: set write source fail;", tableName)))
	}

	_, err = tx.Exec("CREATE DATABASE IF NOT EXISTS " + dbName)
	if err != nil {
		errRollback := tx.Rollback()
		if errRollback != nil {
			log.Error("failed to rollback", zap.Any("tableName", tableName), zap.Error(errRollback))
		}
		return cerror.WrapError(cerror.ErrMySQLTxnError, errors.WithMessage(err, fmt.Sprintf("failed to create %s table;", tableName)))
	}
	_, err = tx.Exec("USE " + dbName)
	if err != nil {
		errRollback := tx.Rollback()
		if errRollback != nil {
			log.Error("failed to rollback", zap.Any("tableName", tableName), zap.Error(errRollback))
		}
		return cerror.WrapError(cerror.ErrMySQLTxnError, errors.WithMessage(err, fmt.Sprintf("create %s table: use %s db fail;", tableName, dbName)))
	}

	_, err = tx.Exec(createTableQuery)
	if err != nil {
		errRollback := tx.Rollback()
		if errRollback != nil {
			log.Error("failed to rollback", zap.Any("tableName", tableName), zap.Error(errRollback))
		}
		return cerror.WrapError(cerror.ErrMySQLTxnError, errors.WithMessage(err, fmt.Sprintf("create %s table: Exec fail; Query is %s", tableName, createTableQuery)))
	}
	err = tx.Commit()
	if err != nil {
		return cerror.WrapError(cerror.ErrMySQLTxnError, errors.WithMessage(err, fmt.Sprintf("create %s table: Commit Failed; Query is %s", tableName, createTableQuery)))
	}
	return nil
}

func (w *Writer) createDDLTsTable() error {
	database := filter.TiCDCSystemSchema
	query := `CREATE TABLE IF NOT EXISTS %s
	(
		ticdc_cluster_id varchar (255),
		changefeed varchar(255),
		ddl_ts varchar(18),
		table_id bigint(21),
		finished bool,
		table_name_in_ddl_job varchar(1024),
		db_name_in_ddl_job varchar(1024),
		is_syncpoint bool,
		created_at datetime NOT NULL DEFAULT CURRENT_TIMESTAMP,
		INDEX (ticdc_cluster_id, changefeed, table_id),
		PRIMARY KEY (ticdc_cluster_id, changefeed, table_id)
	);`
	query = fmt.Sprintf(query, filter.DDLTsTable)

	return w.createTable(database, filter.DDLTsTable, query)
}

func (w *Writer) createDDLTsTableIfNotExist() error {
<<<<<<< HEAD
	if w.ddlTsTableInit {
		return nil
	}
	// create checkpoint ts table if not exist
	err := w.createDDLTsTable()
	if err != nil {
		return err
=======
	if !w.ddlTsTableInit {
		// create checkpoint ts table if not exist
		err := w.createDDLTsTable()
		if err != nil {
			return err
		}
		w.ddlTsTableInit = true
>>>>>>> 669ff151
	}
	return nil
}<|MERGE_RESOLUTION|>--- conflicted
+++ resolved
@@ -575,7 +575,6 @@
 }
 
 func (w *Writer) createDDLTsTableIfNotExist() error {
-<<<<<<< HEAD
 	if w.ddlTsTableInit {
 		return nil
 	}
@@ -583,15 +582,7 @@
 	err := w.createDDLTsTable()
 	if err != nil {
 		return err
-=======
-	if !w.ddlTsTableInit {
-		// create checkpoint ts table if not exist
-		err := w.createDDLTsTable()
-		if err != nil {
-			return err
-		}
-		w.ddlTsTableInit = true
->>>>>>> 669ff151
-	}
+	}
+	w.ddlTsTableInit = true
 	return nil
 }