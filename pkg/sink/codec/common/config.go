--- conflicted
+++ resolved
@@ -179,11 +179,7 @@
 	var err error
 	urlParameter := &urlConfig{}
 	if err = binding.Query.Bind(req, urlParameter); err != nil {
-<<<<<<< HEAD
-		return cerror.WrapError(cerror.ErrMySQLInvalidConfig, err)
-=======
 		return errors.WrapError(errors.ErrMySQLInvalidConfig, err)
->>>>>>> 5ca55537
 	}
 	if urlParameter, err = mergeConfig(sinkConfig, urlParameter); err != nil {
 		return err
