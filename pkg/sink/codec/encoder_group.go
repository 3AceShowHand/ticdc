--- conflicted
+++ resolved
@@ -21,15 +21,10 @@
 
 	"github.com/pingcap/errors"
 	"github.com/pingcap/log"
-	"github.com/pingcap/ticdc/pkg/common"
+	commonType "github.com/pingcap/ticdc/pkg/common"
 	commonEvent "github.com/pingcap/ticdc/pkg/common/event"
 	"github.com/pingcap/ticdc/pkg/config"
-<<<<<<< HEAD
-	newCommon "github.com/pingcap/ticdc/pkg/sink/codec/common"
-=======
-	ticommon "github.com/pingcap/ticdc/pkg/sink/codec/common"
-	"github.com/pingcap/ticdc/pkg/sink/codec/encoder"
->>>>>>> 1b604bee
+	"github.com/pingcap/ticdc/pkg/sink/codec/common"
 	"github.com/pingcap/tiflow/cdc/model"
 	"github.com/pingcap/tiflow/pkg/util"
 	"go.uber.org/zap"
@@ -53,7 +48,7 @@
 }
 
 type encoderGroup struct {
-	changefeedID common.ChangeFeedID
+	changefeedID commonType.ChangeFeedID
 
 	// concurrency is the number of encoder pipelines to run
 	concurrency int
@@ -61,7 +56,7 @@
 	inputCh []chan *future
 	index   uint64
 
-	rowEventEncoders []newCommon.EventEncoder
+	rowEventEncoders []common.EventEncoder
 
 	outputCh chan *future
 
@@ -72,15 +67,15 @@
 func NewEncoderGroup(
 	ctx context.Context,
 	cfg *config.SinkConfig,
-	encoderConfig *ticommon.Config,
-	changefeedID common.ChangeFeedID,
+	encoderConfig *common.Config,
+	changefeedID commonType.ChangeFeedID,
 ) *encoderGroup {
 	concurrency := util.GetOrZero(cfg.EncoderConcurrency)
 	if concurrency <= 0 {
 		concurrency = config.DefaultEncoderGroupConcurrency
 	}
 	inputCh := make([]chan *future, concurrency)
-	rowEventEncoders := make([]newCommon.EventEncoder, concurrency)
+	rowEventEncoders := make([]common.EventEncoder, concurrency)
 	var err error
 	for i := 0; i < concurrency; i++ {
 		inputCh[i] = make(chan *future, defaultInputChanSize)
@@ -210,7 +205,7 @@
 	for _, encoder := range g.rowEventEncoders {
 		encoder.Clean()
 	}
-	ticommon.CleanMetrics(g.changefeedID)
+	common.CleanMetrics(g.changefeedID)
 }
 
 // future is a wrapper of the result of encoding events
@@ -219,7 +214,7 @@
 type future struct {
 	Key      model.TopicPartitionKey
 	events   []*commonEvent.RowEvent
-	Messages []*newCommon.Message
+	Messages []*common.Message
 	done     chan struct{}
 }
 
