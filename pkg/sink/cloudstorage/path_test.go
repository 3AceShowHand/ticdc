// Copyright 2023 PingCAP, Inc.
//
// Licensed under the Apache License, Version 2.0 (the "License");
// you may not use this file except in compliance with the License.
// You may obtain a copy of the License at
//
//	http://www.apache.org/licenses/LICENSE-2.0
//
// Unless required by applicable law or agreed to in writing, software
// distributed under the License is distributed on an "AS IS" BASIS,
// See the License for the specific language governing permissions and
// limitations under the License.

package cloudstorage

import (
	"context"
	"fmt"
	"net/url"
	"os"
	"path/filepath"
	"testing"
	"time"

	"github.com/google/uuid"
	"github.com/pingcap/ticdc/downstreamadapter/sink/helper"
	commonType "github.com/pingcap/ticdc/pkg/common"
	appcontext "github.com/pingcap/ticdc/pkg/common/context"
	"github.com/pingcap/ticdc/pkg/config"
	"github.com/pingcap/ticdc/pkg/pdutil"
	"github.com/pingcap/ticdc/pkg/util"
	timodel "github.com/pingcap/tidb/pkg/meta/model"
	pmodel "github.com/pingcap/tidb/pkg/parser/model"
	"github.com/pingcap/tidb/pkg/parser/mysql"
	"github.com/pingcap/tidb/pkg/parser/types"
	"github.com/pingcap/tiflow/engine/pkg/clock"
	"github.com/stretchr/testify/require"
	"github.com/tikv/client-go/v2/oracle"
)

func testFilePathGenerator(ctx context.Context, t *testing.T, dir string) *FilePathGenerator {
	uri := fmt.Sprintf("file:///%s?flush-interval=2s", dir)
	storage, err := helper.GetExternalStorageFromURI(ctx, uri)
	require.NoError(t, err)

	sinkURI, err := url.Parse(uri)
	require.NoError(t, err)
	replicaConfig := config.GetDefaultReplicaConfig()
	replicaConfig.Sink.DateSeparator = util.AddressOf(config.DateSeparatorNone.String())
	replicaConfig.Sink.Protocol = util.AddressOf(config.ProtocolOpen.String())
	replicaConfig.Sink.FileIndexWidth = util.AddressOf(6)
	cfg := NewConfig()
	err = cfg.Apply(ctx, sinkURI, replicaConfig.Sink)
	require.NoError(t, err)

	mockPDClock := pdutil.NewClock4Test()
	appcontext.SetService(appcontext.DefaultPDClock, mockPDClock)
	f := NewFilePathGenerator(commonType.ChangeFeedID{}, cfg, storage, ".json")
	return f
}

func TestGenerateDataFilePath(t *testing.T) {
	t.Parallel()
	ctx, cancel := context.WithCancel(context.TODO())
	defer cancel()

	table := VersionedTableName{
		TableNameWithPhysicTableID: commonType.TableName{
			Schema: "test",
			Table:  "table1",
		},
		TableInfoVersion: 5,
	}

	dir := t.TempDir()
	f := testFilePathGenerator(ctx, t, dir)
	f.versionMap[table] = table.TableInfoVersion
	date := f.GenerateDateStr()
	// date-separator: none
	path, err := f.GenerateDataFilePath(ctx, table, date)
	require.NoError(t, err)
	require.Equal(t, "test/table1/5/CDC000001.json", path)
	path, err = f.GenerateDataFilePath(ctx, table, date)
	require.NoError(t, err)
	require.Equal(t, "test/table1/5/CDC000002.json", path)

	// date-separator: year
	mockClock := clock.NewMock()
	f = testFilePathGenerator(ctx, t, dir)
	f.versionMap[table] = table.TableInfoVersion
	f.config.DateSeparator = config.DateSeparatorYear.String()
	f.SetClock(pdutil.NewMonotonicClock(mockClock))
	mockClock.Set(time.Date(2022, 12, 31, 23, 59, 59, 0, time.UTC))
	date = f.GenerateDateStr()
	path, err = f.GenerateDataFilePath(ctx, table, date)
	require.NoError(t, err)
	require.Equal(t, "test/table1/5/2022/CDC000001.json", path)
	path, err = f.GenerateDataFilePath(ctx, table, date)
	require.NoError(t, err)
	require.Equal(t, "test/table1/5/2022/CDC000002.json", path)
	// year changed
	mockClock.Set(time.Date(2023, 1, 1, 0, 0, 20, 0, time.UTC))
	date = f.GenerateDateStr()
	path, err = f.GenerateDataFilePath(ctx, table, date)
	require.NoError(t, err)
	require.Equal(t, "test/table1/5/2023/CDC000001.json", path)
	path, err = f.GenerateDataFilePath(ctx, table, date)
	require.NoError(t, err)
	require.Equal(t, "test/table1/5/2023/CDC000002.json", path)

	// date-separator: month
	mockClock = clock.NewMock()
	f = testFilePathGenerator(ctx, t, dir)
	f.versionMap[table] = table.TableInfoVersion
	f.config.DateSeparator = config.DateSeparatorMonth.String()
	f.SetClock(pdutil.NewMonotonicClock(mockClock))

	mockClock.Set(time.Date(2022, 12, 31, 23, 59, 59, 0, time.UTC))
	date = f.GenerateDateStr()
	path, err = f.GenerateDataFilePath(ctx, table, date)
	require.NoError(t, err)
	require.Equal(t, "test/table1/5/2022-12/CDC000001.json", path)
	path, err = f.GenerateDataFilePath(ctx, table, date)
	require.NoError(t, err)
	require.Equal(t, "test/table1/5/2022-12/CDC000002.json", path)
	// month changed
	mockClock.Set(time.Date(2023, 1, 1, 0, 0, 20, 0, time.UTC))
	date = f.GenerateDateStr()
	path, err = f.GenerateDataFilePath(ctx, table, date)
	require.NoError(t, err)
	require.Equal(t, "test/table1/5/2023-01/CDC000001.json", path)
	path, err = f.GenerateDataFilePath(ctx, table, date)
	require.NoError(t, err)
	require.Equal(t, "test/table1/5/2023-01/CDC000002.json", path)

	// date-separator: day
	mockClock = clock.NewMock()
	f = testFilePathGenerator(ctx, t, dir)
	f.versionMap[table] = table.TableInfoVersion
	f.config.DateSeparator = config.DateSeparatorDay.String()
	f.SetClock(pdutil.NewMonotonicClock(mockClock))

	mockClock.Set(time.Date(2022, 12, 31, 23, 59, 59, 0, time.UTC))
	date = f.GenerateDateStr()
	path, err = f.GenerateDataFilePath(ctx, table, date)
	require.NoError(t, err)
	require.Equal(t, "test/table1/5/2022-12-31/CDC000001.json", path)
	path, err = f.GenerateDataFilePath(ctx, table, date)
	require.NoError(t, err)
	require.Equal(t, "test/table1/5/2022-12-31/CDC000002.json", path)
	// day changed
	mockClock.Set(time.Date(2023, 1, 1, 0, 0, 20, 0, time.UTC))
	date = f.GenerateDateStr()
	path, err = f.GenerateDataFilePath(ctx, table, date)
	require.NoError(t, err)
	require.Equal(t, "test/table1/5/2023-01-01/CDC000001.json", path)
	path, err = f.GenerateDataFilePath(ctx, table, date)
	require.NoError(t, err)
	require.Equal(t, "test/table1/5/2023-01-01/CDC000002.json", path)
}

func TestFetchIndexFromFileName(t *testing.T) {
	t.Parallel()

	ctx, cancel := context.WithCancel(context.TODO())
	defer cancel()

	dir := t.TempDir()
	f := testFilePathGenerator(ctx, t, dir)
	testCases := []struct {
		fileName string
		wantErr  string
	}{
		{
			fileName: "CDC000011.json",
			wantErr:  "",
		},
		{
			fileName: "CDC1000000.json",
			wantErr:  "",
		},
		{
			fileName: "CDC1.json",
			wantErr:  "filename in storage sink is invalid",
		},
		{
			fileName: "cdc000001.json",
			wantErr:  "filename in storage sink is invalid",
		},
		{
			fileName: "CDC000005.xxx",
			wantErr:  "filename in storage sink is invalid",
		},
		{
			fileName: "CDChello.json",
			wantErr:  "filename in storage sink is invalid",
		},
	}

	for _, tc := range testCases {
		_, err := f.fetchIndexFromFileName(tc.fileName)
		if len(tc.wantErr) != 0 {
			require.Contains(t, err.Error(), tc.wantErr)
		} else {
			require.NoError(t, err)
		}
	}
}

func TestGenerateDataFilePathWithIndexFile(t *testing.T) {
	t.Parallel()

	ctx, cancel := context.WithCancel(context.TODO())
	defer cancel()

	dir := t.TempDir()
	f := testFilePathGenerator(ctx, t, dir)
	mockClock := clock.NewMock()
	f.config.DateSeparator = config.DateSeparatorDay.String()
	f.SetClock(pdutil.NewMonotonicClock(mockClock))

	mockClock.Set(time.Date(2023, 3, 9, 23, 59, 59, 0, time.UTC))
	table := VersionedTableName{
		TableNameWithPhysicTableID: commonType.TableName{
			Schema: "test",
			Table:  "table1",
		},
		TableInfoVersion: 5,
	}
	f.versionMap[table] = table.TableInfoVersion
	date := f.GenerateDateStr()
	indexFilePath := f.GenerateIndexFilePath(table, date)
	err := f.storage.WriteFile(ctx, indexFilePath, []byte("CDC000005.json\n"))
	require.NoError(t, err)

	// index file exists, but the file is not exist
	dataFilePath, err := f.GenerateDataFilePath(ctx, table, date)
	require.NoError(t, err)
	require.Equal(t, "test/table1/5/2023-03-09/CDC000005.json", dataFilePath)

	// cleanup cached file index
	delete(f.fileIndex, table)
	// index file exists, and the file is empty
	err = f.storage.WriteFile(ctx, dataFilePath, []byte(""))
	require.NoError(t, err)
	dataFilePath, err = f.GenerateDataFilePath(ctx, table, date)
	require.NoError(t, err)
	require.Equal(t, "test/table1/5/2023-03-09/CDC000005.json", dataFilePath)

	// cleanup cached file index
	delete(f.fileIndex, table)
	// index file exists, and the file is not empty
	err = f.storage.WriteFile(ctx, dataFilePath, []byte("test"))
	require.NoError(t, err)
	dataFilePath, err = f.GenerateDataFilePath(ctx, table, date)
	require.NoError(t, err)
	require.Equal(t, "test/table1/5/2023-03-09/CDC000006.json", dataFilePath)
}

func TestIsSchemaFile(t *testing.T) {
	t.Parallel()

	tests := []struct {
		name   string
		path   string
		expect bool
	}{
		{
			"valid database schema <schema>/meta/",
			"schema2/meta/schema_123_0123456789.json", true,
		},
		{
			"valid table schema <schema>/<table>/meta/",
			"schema1/table1/meta/schema_123_0123456789.json", true,
		},
		{"valid special prefix", "meta/meta/schema_123_0123456789.json", true},
		{"valid schema1", "meta/schema_123_0123456789.json", true},
		{"missing field1", "meta/schema_012345678_.json", false},
		{"missing field2", "meta/schema_012345678.json", false},
		{"invalid checksum1", "meta/schema_123_012345678.json", false},
		{"invalid checksum2", "meta/schema_123_012a4567c9.json", false},
		{"invalid table version", "meta/schema_abc_0123456789.json", false},
		{"invalid extension1", "meta/schema_123_0123456789.txt", false},
		{"invalid extension2", "meta/schema_123_0123456789.json ", false},
		{"invalid path", "meta/schema1/schema_123_0123456789.json", false},
	}

	for _, tt := range tests {
		require.Equal(t, tt.expect, IsSchemaFile(tt.path),
			"testCase: %s, path: %v", tt.name, tt.path)
	}
}

func TestCheckOrWriteSchema(t *testing.T) {
	t.Parallel()

	ctx, cancel := context.WithCancel(context.Background())
	defer cancel()
	dir := t.TempDir()
	f := testFilePathGenerator(ctx, t, dir)

	var columns []*timodel.ColumnInfo
	ft := types.NewFieldType(mysql.TypeLong)
	ft.SetFlag(mysql.PriKeyFlag | mysql.NotNullFlag)
	col := &timodel.ColumnInfo{
		Name:         pmodel.NewCIStr("Id"),
		FieldType:    *ft,
		DefaultValue: 10,
	}
	columns = append(columns, col)
<<<<<<< HEAD
	tableInfo := commonType.WrapTableInfo("test", &timodel.TableInfo{Columns: columns})
=======
	tidbInfo := &timodel.TableInfo{
		ID:      20,
		Name:    pmodel.NewCIStr("table1"),
		Columns: columns,
		Version: 100,
	}
	tableInfo := commonType.WrapTableInfo(100, "test", tidbInfo)
>>>>>>> 5ca55537

	table := VersionedTableName{
		TableNameWithPhysicTableID: tableInfo.TableName,
		TableInfoVersion:           100,
	}

	err := f.CheckOrWriteSchema(ctx, table, tableInfo)
	require.NoError(t, err)
	require.Equal(t, table.TableInfoVersion, f.versionMap[table])

	// test only table version changed, schema file should be reused
	table.TableInfoVersion = 101
	err = f.CheckOrWriteSchema(ctx, table, tableInfo)
	require.NoError(t, err)
	fmt.Println(f.versionMap, table)
	require.Equal(t, uint64(tidbInfo.Version), f.versionMap[table])

	dir = filepath.Join(dir, "test/table1/meta")
	files, err := os.ReadDir(dir)
	require.NoError(t, err)
	require.Equal(t, 1, len(files))

	// test schema file is invalid
	err = os.WriteFile(filepath.Join(dir,
		fmt.Sprintf("%s.tmp.%s", files[0].Name(), uuid.NewString())),
		[]byte("invalid"), 0o644)
	require.NoError(t, err)
	err = os.Remove(filepath.Join(dir, files[0].Name()))
	require.NoError(t, err)
	delete(f.versionMap, table)
	err = f.CheckOrWriteSchema(ctx, table, tableInfo)
	require.NoError(t, err)
	require.Equal(t, table.TableInfoVersion, f.versionMap[table])

	files, err = os.ReadDir(dir)
	require.NoError(t, err)
	require.Equal(t, 2, len(files))
}

func TestRemoveExpiredFilesWithoutPartition(t *testing.T) {
	t.Parallel()

	ctx, cancel := context.WithCancel(context.Background())
	defer cancel()
	dir := t.TempDir()
	uri := fmt.Sprintf("file:///%s?flush-interval=2s", dir)
	storage, err := helper.GetExternalStorageFromURI(ctx, uri)
	require.NoError(t, err)
	sinkURI, err := url.Parse(uri)
	require.NoError(t, err)
	replicaConfig := config.GetDefaultReplicaConfig()
	replicaConfig.Sink.DateSeparator = util.AddressOf(config.DateSeparatorDay.String())
	replicaConfig.Sink.Protocol = util.AddressOf(config.ProtocolCsv.String())
	replicaConfig.Sink.FileIndexWidth = util.AddressOf(6)
	replicaConfig.Sink.CloudStorageConfig = &config.CloudStorageConfig{
		FileExpirationDays:  util.AddressOf(1),
		FileCleanupCronSpec: util.AddressOf("* * * * * *"),
	}
	cfg := NewConfig()
	err = cfg.Apply(ctx, sinkURI, replicaConfig.Sink)
	require.NoError(t, err)

	// generate some expired files
	filesWithoutPartition := []string{
		// schma1-table1
		"schema1/table1/5/2021-01-01/CDC000001.csv",
		"schema1/table1/5/2021-01-01/CDC000002.csv",
		"schema1/table1/5/2021-01-01/CDC000003.csv",
		"schema1/table1/5/2021-01-01/" + defaultIndexFileName, // index
		"schema1/table1/meta/schema_5_20210101.json",          // schema should never be cleaned
		// schma1-table2
		"schema1/table2/5/2021-01-01/CDC000001.csv",
		"schema1/table2/5/2021-01-01/CDC000002.csv",
		"schema1/table2/5/2021-01-01/CDC000003.csv",
		"schema1/table2/5/2021-01-01/" + defaultIndexFileName, // index
		"schema1/table2/meta/schema_5_20210101.json",          // schema should never be cleaned
	}
	for _, file := range filesWithoutPartition {
		err := storage.WriteFile(ctx, file, []byte("test"))
		require.NoError(t, err)
	}

	filesWithPartition := []string{
		// schma1-table1
		"schema1/table1/400200133/12/2021-01-01/20210101/CDC000001.csv",
		"schema1/table1/400200133/12/2021-01-01/20210101/CDC000002.csv",
		"schema1/table1/400200133/12/2021-01-01/20210101/CDC000003.csv",
		"schema1/table1/400200133/12/2021-01-01/20210101/" + defaultIndexFileName, // index
		"schema1/table1/meta/schema_5_20210101.json",                              // schema should never be cleaned
		// schma2-table1
		"schema2/table1/400200150/12/2021-01-01/20210101/CDC000001.csv",
		"schema2/table1/400200150/12/2021-01-01/20210101/CDC000002.csv",
		"schema2/table1/400200150/12/2021-01-01/20210101/CDC000003.csv",
		"schema2/table1/400200150/12/2021-01-01/20210101/" + defaultIndexFileName, // index
		"schema2/table1/meta/schema_5_20210101.json",                              // schema should never be cleaned
	}
	for _, file := range filesWithPartition {
		err := storage.WriteFile(ctx, file, []byte("test"))
		require.NoError(t, err)
	}

	filesNotExpired := []string{
		// schma1-table1
		"schema1/table1/5/2021-01-02/CDC000001.csv",
		"schema1/table1/5/2021-01-02/CDC000002.csv",
		"schema1/table1/5/2021-01-02/CDC000003.csv",
		"schema1/table1/5/2021-01-02/" + defaultIndexFileName, // index
		// schma1-table2
		"schema1/table2/5/2021-01-02/CDC000001.csv",
		"schema1/table2/5/2021-01-02/CDC000002.csv",
		"schema1/table2/5/2021-01-02/CDC000003.csv",
		"schema1/table2/5/2021-01-02/" + defaultIndexFileName, // index
	}
	for _, file := range filesNotExpired {
		err := storage.WriteFile(ctx, file, []byte("test"))
		require.NoError(t, err)
	}

	currTime := time.Date(2021, 1, 3, 0, 0, 0, 0, time.Local)
	checkpointTs := oracle.GoTimeToTS(currTime)
	cnt, err := RemoveExpiredFiles(ctx, commonType.ChangeFeedID{}, storage, cfg, checkpointTs)
	require.NoError(t, err)
	require.Equal(t, uint64(16), cnt)
}<|MERGE_RESOLUTION|>--- conflicted
+++ resolved
@@ -308,17 +308,13 @@
 		DefaultValue: 10,
 	}
 	columns = append(columns, col)
-<<<<<<< HEAD
-	tableInfo := commonType.WrapTableInfo("test", &timodel.TableInfo{Columns: columns})
-=======
 	tidbInfo := &timodel.TableInfo{
 		ID:      20,
 		Name:    pmodel.NewCIStr("table1"),
 		Columns: columns,
 		Version: 100,
 	}
-	tableInfo := commonType.WrapTableInfo(100, "test", tidbInfo)
->>>>>>> 5ca55537
+	tableInfo := commonType.WrapTableInfo("test", tidbInfo)
 
 	table := VersionedTableName{
 		TableNameWithPhysicTableID: tableInfo.TableName,
